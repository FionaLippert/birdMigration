# settings for ABM simulation
year: '2015'
season: fall
start_date: 08-01 12:00
end_date: 11-15 12:00
#end_date: 11-15 12:00
<<<<<<< HEAD
num_birds: 1000
#num_birds: 50
=======
#num_birds: 100000
num_birds: 1000
>>>>>>> 17503034

settings:
  energy_tol_mean: 0.25
  energy_tol_std: 0.1
  compensation: 0.6
<<<<<<< HEAD
  #start_day_range: 31
=======
#  start_day_range: 105
>>>>>>> 17503034
#  start_day_range: 2
  departure_window: 4
  pref_dir_std: 0
  start_line:
<<<<<<< HEAD
    - [9.90, 62.60]
    - [30.17, 38.45]
=======
    #- [9.90, 62.60]
    #- [30.17, 38.45]
    - [13.68, 59.13]
    - [21.98, 50.22]
>>>>>>> 17503034
  start_day_mean: 32
  start_day_std: 15
#  sources:
#    - [9.58, 54.50] # Schleswig-Holstein
#    - [11.91, 54.10] # Rostock
#    - [13.79, 54.83] # Meck-Pom
#    - [15.13, 52.42] # Poland
#  source_std: 0.5<|MERGE_RESOLUTION|>--- conflicted
+++ resolved
@@ -4,36 +4,21 @@
 start_date: 08-01 12:00
 end_date: 11-15 12:00
 #end_date: 11-15 12:00
-<<<<<<< HEAD
-num_birds: 1000
-#num_birds: 50
-=======
 #num_birds: 100000
 num_birds: 1000
->>>>>>> 17503034
-
 settings:
   energy_tol_mean: 0.25
   energy_tol_std: 0.1
   compensation: 0.6
-<<<<<<< HEAD
-  #start_day_range: 31
-=======
 #  start_day_range: 105
->>>>>>> 17503034
 #  start_day_range: 2
   departure_window: 4
   pref_dir_std: 0
   start_line:
-<<<<<<< HEAD
-    - [9.90, 62.60]
-    - [30.17, 38.45]
-=======
     #- [9.90, 62.60]
     #- [30.17, 38.45]
     - [13.68, 59.13]
     - [21.98, 50.22]
->>>>>>> 17503034
   start_day_mean: 32
   start_day_std: 15
 #  sources:
