from birds import dataloader, utils
from birds.models import *
import torch
from torch.utils.data import random_split, Subset
from torch.optim import lr_scheduler
from torch_geometric.data import DataLoader, DataListLoader
from torch_geometric.utils import to_dense_adj
from omegaconf import DictConfig, OmegaConf
import pickle5 as pickle
import os.path as osp
import os
import numpy as np
import ruamel.yaml
import pandas as pd

# map model name to implementation
MODEL_MAPPING = {'LocalMLP': LocalMLP,
                 'LocalLSTM': LocalLSTM,
                 'FluxGraphLSTM': FluxGraphLSTM}


def training(cfg: DictConfig, output_dir: str, log):
    assert cfg.model.name in MODEL_MAPPING

    if cfg.debugging: torch.autograd.set_detect_anomaly(True)

    Model = MODEL_MAPPING[cfg.model.name]

    device = 'cuda' if (cfg.device.cuda and torch.cuda.is_available()) else 'cpu'
    seed = cfg.seed + cfg.get('job_id', 0)

    data = setup_training(cfg, output_dir)
    n_data = len(data)

    print('done with setup', file=log)

    # split data into training and validation set
    n_val = max(1, int(cfg.datasource.val_train_split * n_data))
    n_train = n_data - n_val

    if cfg.verbose:
        print('------------------------------------------------------')
        print('-------------------- data sets -----------------------')
        print(f'total number of sequences = {n_data}')
        print(f'number of training sequences = {n_train}')
        print(f'number of validation sequences = {n_val}')

    train_data, val_data = random_split(data, (n_train, n_val), generator=torch.Generator().manual_seed(cfg.seed))
    train_loader = DataLoader(train_data, batch_size=cfg.model.batch_size, shuffle=True)
    val_loader = DataLoader(val_data, batch_size=1, shuffle=True)

    print('loaded data', file=log)

    if cfg.model.edge_type == 'voronoi':
        n_edge_attr = 4
    else:
        n_edge_attr = 3

    if cfg.model.get('root_transformed_loss', False):
        loss_func = utils.MSE_root_transformed
    elif cfg.model.get('weighted_loss', False):
        loss_func = utils.MSE_weighted
    else:
        loss_func = utils.MSE

    if cfg.verbose:
        print('------------------ model settings --------------------')
        print(cfg.model)
        print('------------------------------------------------------')

    best_val_loss = np.inf
    training_curve = np.ones((1, cfg.model.epochs)) * np.nan
    val_curve = np.ones((1, cfg.model.epochs)) * np.nan

    if cfg.verbose: print(f'environmental variables: {cfg.datasource.env_vars}')

    model = Model(n_env=len(cfg.datasource.env_vars), coord_dim=2, n_edge_attr=n_edge_attr,
                  seed=seed, **cfg.model)

    print('initialized model', file=log)

<<<<<<< HEAD
    if cfg.model.get('use_pretrained_model', False):
=======
    pretrained = False
    ext = ''
    if cfg.get('use_pretrained_model', False):
>>>>>>> 12057522
        states_path = osp.join(output_dir, 'model.pkl')
        if osp.isfile(states_path):
            model.load_state_dict(torch.load(states_path))
            print('successfully loaded pretrained model')
<<<<<<< HEAD
=======
            pretrained = True
            ext = '_pretrained'

>>>>>>> 12057522

    model = model.to(device)
    params = model.parameters()
    optimizer = torch.optim.Adam(params, lr=cfg.model.lr)
    scheduler = lr_scheduler.StepLR(optimizer, step_size=cfg.model.lr_decay, gamma=cfg.model.get('lr_gamma', 0.1))

    for p in model.parameters():
        p.register_hook(lambda grad: torch.clamp(grad, -1.0, 1.0))


    tf = 1.0 # initialize teacher forcing (is ignored for LocalMLP)
    all_tf = np.zeros(cfg.model.epochs)
    all_lr = np.zeros(cfg.model.epochs)
    avg_loss = np.inf
    saved = False

    print('start training', file=log)

    for epoch in range(cfg.model.epochs):
        all_tf[epoch] = tf
        all_lr[epoch] = optimizer.param_groups[0]["lr"]

        #for name, param in model.named_parameters():
        #    if param.requires_grad:
        #        print(name, param.data, param.grad)

        loss = train(model, train_loader, optimizer, loss_func, device, teacher_forcing=tf, **cfg.model)
        training_curve[0, epoch] = loss / n_train

        val_loss = test(model, val_loader, loss_func, device, **cfg.model).cpu()
        val_loss = val_loss[torch.isfinite(val_loss)].mean()
        val_curve[0, epoch] = val_loss

        if cfg.verbose:
            print(f'epoch {epoch + 1}: loss = {training_curve[0, epoch]}')
            print(f'epoch {epoch + 1}: val loss = {val_loss}')

        if val_loss <= best_val_loss:
            if cfg.verbose: print('best model so far; save to disk ...')
            torch.save(model.state_dict(), osp.join(output_dir, f'best_model{ext}.pkl'))
            best_val_loss = val_loss

        if cfg.model.early_stopping and (epoch + 1) % cfg.model.avg_window == 0:
            # every X epochs, check for convergence of validation loss
            if epoch == 0:
                l = val_curve[0, 0]
            else:
                l = val_curve[0, (epoch - (cfg.model.avg_window - 1)) : (epoch + 1)].mean()
            if (avg_loss - l) > cfg.model.stopping_criterion:
                # loss decayed significantly, continue training
                avg_loss = l
                torch.save(model.state_dict(), osp.join(output_dir, f'model{ext}.pkl'))
                saved = True
            else:
                # loss converged sufficiently, stop training
                break

        tf = tf * cfg.model.get('teacher_forcing_gamma', 0)
        scheduler.step()

    if not cfg.model.early_stopping or not saved:
        torch.save(model.state_dict(), osp.join(output_dir, f'model{ext}.pkl'))

    print(f'validation loss = {best_val_loss}', file=log)
    log.flush()

    # save training and validation curves
    np.save(osp.join(output_dir, f'training_curves{ext}.npy'), training_curve)
    np.save(osp.join(output_dir, f'validation_curves{ext}.npy'), val_curve)
    np.save(osp.join(output_dir, f'learning_rates{ext}.npy'), all_lr)
    np.save(osp.join(output_dir, f'teacher_forcing{ext}.npy'), all_tf)

    # plotting
    utils.plot_training_curves(training_curve, val_curve, output_dir, log=True)
    utils.plot_training_curves(training_curve, val_curve, output_dir, log=False)

    with open(osp.join(output_dir, f'config.yaml'), 'w') as f:
        OmegaConf.save(config=cfg, f=f)

    log.flush()

def cross_validation(cfg: DictConfig, output_dir: str, log):
    assert cfg.model.name in MODEL_MAPPING

    if cfg.debugging: torch.autograd.set_detect_anomaly(True)

    Model = MODEL_MAPPING[cfg.model.name]

    device = 'cuda' if (cfg.device.cuda and torch.cuda.is_available()) else 'cpu'
    epochs = cfg.model.epochs
    n_folds = cfg.task.n_folds
    seed = cfg.seed + cfg.get('job_id', 0)

    data = setup_training(cfg, output_dir)
    n_data = len(data)

    if cfg.model.edge_type == 'voronoi':
        n_edge_attr = 4
    else:
        n_edge_attr = 3

    if cfg.model.get('root_transformed_loss', False):
        loss_func = utils.MSE_root_transformed
    elif cfg.model.get('weighted_loss', False):
        loss_func = utils.MSE_weighted
    else:
        loss_func = utils.MSE

    if cfg.verbose:
        print('------------------ model settings --------------------')
        print(cfg.model)
        print(f'environmental variables: {cfg.datasource.env_vars}')

    cv_folds = np.array_split(np.arange(n_data), n_folds)

    if cfg.verbose: print(f'--- run cross-validation with {n_folds} folds ---')

    training_curves = np.ones((n_folds, epochs)) * np.nan
    val_curves = np.ones((n_folds, epochs)) * np.nan
    best_val_losses = np.ones(n_folds) * np.nan
    best_epochs = np.zeros(n_folds)

    for f in range(n_folds):
        if cfg.verbose: print(f'------------------- fold = {f} ----------------------')

        subdir = osp.join(output_dir, f'cv_fold_{f}')
        os.makedirs(subdir, exist_ok=True)

        # split into training and validation set
        val_data = Subset(data, cv_folds[f].tolist())
        train_idx = np.concatenate([cv_folds[i] for i in range(n_folds) if i!=f]).tolist()
        n_train = len(train_idx)
        train_data = Subset(data, train_idx) # everything else
        train_loader = DataLoader(train_data, batch_size=cfg.model.batch_size, shuffle=True)
        val_loader = DataLoader(val_data, batch_size=1, shuffle=True)

        model = Model(n_env=len(cfg.datasource.env_vars), coord_dim=2, n_edge_attr=n_edge_attr,
                      seed=seed, **cfg.model)

        states_path = cfg.model.get('load_states_from', '')
        if osp.isfile(states_path):
            model.load_state_dict(torch.load(states_path))

        model = model.to(device)
        params = model.parameters()
        optimizer = torch.optim.Adam(params, lr=cfg.model.lr)
        scheduler = lr_scheduler.StepLR(optimizer, step_size=cfg.model.lr_decay, gamma=cfg.model.get('lr_gamma', 0.1))
        best_val_loss = np.inf
        avg_loss = np.inf

        for p in model.parameters():
            p.register_hook(lambda grad: torch.clamp(grad, -1.0, 1.0))

        tf = 1.0 # initialize teacher forcing (is ignored for LocalMLP)
        all_tf = np.zeros(epochs)
        all_lr = np.zeros(epochs)
        for epoch in range(epochs):
            all_tf[epoch] = tf
            all_lr[epoch] = optimizer.param_groups[0]["lr"]

            loss = train(model, train_loader, optimizer, loss_func, device, teacher_forcing=tf, **cfg.model)
            training_curves[f, epoch] = loss / n_train

            val_loss = test(model, val_loader, loss_func, device, **cfg.model).cpu()
            val_loss = val_loss[torch.isfinite(val_loss)].mean()
            val_curves[f, epoch] = val_loss

            if cfg.verbose:
                print(f'epoch {epoch + 1}: loss = {training_curves[f, epoch]}')
                print(f'epoch {epoch + 1}: val loss = {val_loss}')

            if val_loss <= best_val_loss:
                if cfg.verbose: print('best model so far; save to disk ...')
                torch.save(model.state_dict(), osp.join(subdir, f'best_model.pkl'))
                best_val_loss = val_loss
                best_epochs[f] = epoch

            if cfg.model.early_stopping and (epoch % cfg.model.avg_window) == 0:
                # every X epochs, check for convergence of validation loss
                if epoch == 0:
                    l = val_curves[f, 0]
                else:
                    l = val_curves[f, (epoch - cfg.model.avg_window): epoch].mean()
                if (avg_loss - l) > cfg.model.stopping_criterion:
                    # loss decayed significantly, continue training
                    avg_loss = l
                    torch.save(model.state_dict(), osp.join(subdir, 'model.pkl'))
                else:
                    # loss converged sufficiently, stop training
                    val_curves[f, epoch:] = l
                    break

            tf = tf * cfg.model.get('teacher_forcing_gamma', 0)
            scheduler.step()

        if not cfg.model.early_stopping:
            torch.save(model.state_dict(), osp.join(subdir, 'model.pkl'))

        print(f'fold {f}: final validation loss = {val_curves[f, -1]}', file=log)
        best_val_losses[f] = best_val_loss

        log.flush()

        # update training and validation curves
        np.save(osp.join(subdir, 'training_curves.npy'), training_curves)
        np.save(osp.join(subdir, 'validation_curves.npy'), val_curves)
        np.save(osp.join(subdir, 'learning_rates.npy'), all_lr)
        np.save(osp.join(subdir, 'teacher_forcing.npy'), all_tf)

        # plotting
        utils.plot_training_curves(training_curves, val_curves, subdir, log=True)
        utils.plot_training_curves(training_curves, val_curves, subdir, log=False)

    print(f'average validation loss = {val_curves[:, -1].mean()}', file=log)

    summary = pd.DataFrame({'fold': range(n_folds),
        'final_val_loss': val_curves[:, -cfg.model.avg_window:].mean(1),
                            'best_val_loss': best_val_losses,
                            'best_epoch': best_epochs})
    summary.to_csv(osp.join(output_dir, 'summary.csv'))


    with open(osp.join(output_dir, f'config.yaml'), 'w') as f:
        OmegaConf.save(config=cfg, f=f)

    log.flush()

def setup_training(cfg: DictConfig, output_dir: str):

    seq_len = cfg.model.get('context', 0) + cfg.model.horizon
    seed = cfg.seed + cfg.get('job_id', 0)

    # preprocessed_dirname = f'{cfg.model.edge_type}_dummy_radars={cfg.model.n_dummy_radars}_exclude={cfg.exclude}'
    preprocessed_dirname = f'{cfg.t_unit}_{cfg.model.edge_type}_ndummy={cfg.model.n_dummy_radars}'
    processed_dirname = f'buffers={cfg.datasource.use_buffers}_root={cfg.root_transform}_' \
                        f'fixedT0={cfg.fixed_t0}_timepoints={seq_len}_' \
                        f'edges={cfg.model.edge_type}_ndummy={cfg.model.n_dummy_radars}'
    
    data_dir = osp.join(cfg.device.root, 'data')
    # initialize normalizer
    training_years = set(cfg.datasource.years) - set([cfg.datasource.test_year])
    normalization = dataloader.Normalization(training_years, cfg.datasource.name,
                                             data_dir, preprocessed_dirname, **cfg)
    # load training and validation data
    data = [dataloader.RadarData(year, seq_len, preprocessed_dirname, processed_dirname,
                                 **cfg, **cfg.model,
                                 data_root=data_dir,
                                 data_source=cfg.datasource.name,
                                 normalization=normalization,
                                 env_vars=cfg.datasource.env_vars,
                                 )
            for year in training_years]

    data = torch.utils.data.ConcatDataset(data)

    if cfg.model.edge_type == 'voronoi':
        if cfg.datasource.use_buffers:
            input_col = 'birds_from_buffer'
        else:
            input_col = 'birds'
    else:
        input_col = 'birds_km2'

    cfg.datasource.bird_scale = float(normalization.max(input_col))
    cfg.model_seed = seed
    with open(osp.join(output_dir, 'config.yaml'), 'w') as f:
        OmegaConf.save(config=cfg, f=f)
    with open(osp.join(output_dir, 'normalization.pkl'), 'wb') as f:
        pickle.dump(normalization, f)

    if cfg.root_transform == 0:
        cfg.datasource.bird_scale = float(normalization.max(input_col))
    else:
        cfg.datasource.bird_scale = float(normalization.root_max(input_col, cfg.root_transform))

    return data


def testing(cfg: DictConfig, output_dir: str, log, ext=''):
    assert cfg.model.name in MODEL_MAPPING

    Model = MODEL_MAPPING[cfg.model.name]

    context = cfg.model.get('context', 0)
    if context == 0: context = cfg.model.get('test_context', 0)

    seq_len = context + cfg.model.test_horizon

    preprocessed_dirname = f'{cfg.t_unit}_{cfg.model.edge_type}_ndummy={cfg.model.n_dummy_radars}'
    processed_dirname = f'buffers={cfg.datasource.use_buffers}_root={cfg.root_transform}_' \
                        f'fixedT0={cfg.fixed_t0}_timepoints={seq_len}_' \
                        f'edges={cfg.model.edge_type}_ndummy={cfg.model.n_dummy_radars}'

    model_dir = cfg.get('model_dir', output_dir)
    device = 'cuda' if (cfg.device.cuda and torch.cuda.is_available()) else 'cpu'

    if cfg.model.edge_type == 'voronoi':
        n_edge_attr = 4
        if cfg.datasource.use_buffers:
            input_col = 'birds_from_buffer'
        else:
            input_col = 'birds'
    else:
        n_edge_attr = 3
        input_col = 'birds_km2'

    if cfg.get('use_pretrained_model', False):
        model_ext = '_pretrained'
    else:
        model_ext = ''
    ext = f'{ext}{model_ext}'

    # load training config
    yaml = ruamel.yaml.YAML()
    fp = osp.join(model_dir, 'config.yaml')
    with open(fp, 'r') as f:
        model_cfg = yaml.load(f)

    # load normalizer
    with open(osp.join(model_dir, 'normalization.pkl'), 'rb') as f:
        normalization = pickle.load(f)
    if cfg.root_transform == 0:
        cfg.datasource.bird_scale = float(normalization.max(input_col))
    else:
        cfg.datasource.bird_scale = float(normalization.root_max(input_col, cfg.root_transform))

    # load test data
    data_dir = osp.join(cfg.device.root, 'data')
    test_data = dataloader.RadarData(str(cfg.datasource.test_year), seq_len,
                                    preprocessed_dirname, processed_dirname,
                                    **cfg, **cfg.model,
                                    data_root=data_dir,
                                    data_source=cfg.datasource.name,
                                    normalization=normalization,
                                    env_vars=cfg.datasource.env_vars,
                                    )
    test_loader = DataLoader(test_data, batch_size=1, shuffle=False)

    # load additional data
    time = test_data.info['timepoints']
    radars = test_data.info['radars']
    areas = np.ones(len(radars)) if input_col == 'birds_km2' else test_data.info['areas']
    radar_index = {idx: name for idx, name in enumerate(radars)}

    # load models and predict
    results = dict(gt=[], gt_km2=[], prediction=[], prediction_km2=[], night=[], radar=[], seqID=[],
                   tidx=[], datetime=[], horizon=[], missing=[], trial=[])
    if 'Flux' in cfg.model.name:
        results['flux'] = []
        results['source/sink'] = []
        results['influx'] = []
        results['outflux'] = []


    model = Model(n_env=len(cfg.datasource.env_vars), coord_dim=2, n_edge_attr=n_edge_attr,
                  seed=model_cfg['seed'], **model_cfg['model'])
    model.load_state_dict(torch.load(osp.join(model_dir, f'model{model_ext}.pkl')))

    # adjust model settings for testing
    model.horizon = cfg.model.test_horizon
    if cfg.model.get('fixed_boundary', 0):
        model.fixed_boundary = True

    model.to(device)
    model.eval()

    # for name, param in model.named_parameters():
    #     if param.requires_grad:
    #         print(name, param.data)

    edge_fluxes = {}
    radar_fluxes = {}
    radar_mtr = {}
    attention_weights = {}

    #enc_att = hasattr(model, 'node_lstm') and cfg.model.get('use_encoder', False)

    for nidx, data in enumerate(test_loader):
        #nidx += seq_shift
        data = data.to(device)
        y_hat = model(data).cpu().detach() * cfg.datasource.bird_scale
        y = data.y.cpu() * cfg.datasource.bird_scale

        if cfg.root_transform > 0:
            # transform back
            y = torch.pow(y, cfg.root_transform)
            y_hat = torch.pow(y_hat, cfg.root_transform)

        _tidx = data.tidx.cpu()
        local_night = data.local_night.cpu()
        missing = data.missing.cpu()

        #if enc_att:
        #    attention_weights[nidx] = torch.stack(model.node_lstm.alphas, dim=-1).detach().cpu()

        if 'Flux' in cfg.model.name:
            # fluxes along edges
            edge_fluxes[nidx] = to_dense_adj(data.edge_index, edge_attr=model.edge_fluxes).view(
                                data.num_nodes, data.num_nodes, -1).detach().cpu()
            radar_fluxes[nidx] = to_dense_adj(data.edge_index, edge_attr=data.fluxes).view(
                data.num_nodes, data.num_nodes, -1).detach().cpu()
            radar_mtr[nidx] = to_dense_adj(data.edge_index, edge_attr=data.mtr).view(
                data.num_nodes, data.num_nodes, -1).detach().cpu()
            # net fluxes per node
            fluxes = model.node_fluxes.detach().cpu()
            influxes = edge_fluxes[nidx].sum(1)
            outfluxes = edge_fluxes[nidx].permute(1, 0, 2).sum(1)
            node_deltas = model.node_deltas.detach().cpu()

        #elif cfg.model.name == 'AttentionGraphLSTM':
        #    attention_weights[nidx] = to_dense_adj(data.edge_index, edge_attr=model.alphas_s).view(
        #                        data.num_nodes, data.num_nodes, -1).detach().cpu()

        # fill prediction columns with nans for context timesteps
        fill_context = torch.ones(context) * float('nan')
        #print(fill_context.shape, y.shape, torch.cat([fill_context, y_hat[0, :]]).shape)

        for ridx, name in radar_index.items():
            results['gt'].append(y[ridx, :])
            results['prediction'].append(torch.cat([fill_context, y_hat[ridx, :]]))
            results['gt_km2'].append(y[ridx, :] / areas[ridx])
            results['prediction_km2'].append(torch.cat([fill_context, y_hat[ridx, :] / areas[ridx]]))
            results['night'].append(local_night[ridx, :])
            results['radar'].append([name] * y.shape[1])
            results['seqID'].append([nidx] * y.shape[1])
            results['tidx'].append(_tidx)
            results['datetime'].append(time[_tidx])
            results['trial'].append([cfg.get('job_id', 0)] * y.shape[1])
            results['horizon'].append(np.arange(y.shape[1]))
            results['missing'].append(missing[ridx, :])

            if 'Flux' in cfg.model.name:
                results['flux'].append(torch.cat([fill_context, fluxes[ridx].view(-1)]))
                results['source/sink'].append(torch.cat([fill_context, node_deltas[ridx].view(-1)]))
                results['influx'].append(torch.cat([fill_context, influxes[ridx].view(-1)]))
                results['outflux'].append(torch.cat([fill_context, outfluxes[ridx].view(-1)]))

    if 'Flux' in cfg.model.name:
        with open(osp.join(output_dir, f'model_fluxes{ext}.pickle'), 'wb') as f:
            pickle.dump(edge_fluxes, f, pickle.HIGHEST_PROTOCOL)
        with open(osp.join(output_dir, f'radar_fluxes{ext}.pickle'), 'wb') as f:
            pickle.dump(radar_fluxes, f, pickle.HIGHEST_PROTOCOL)
        with open(osp.join(output_dir, f'radar_mtr{ext}.pickle'), 'wb') as f:
            pickle.dump(radar_mtr, f, pickle.HIGHEST_PROTOCOL)
    #if enc_att or cfg.model.name == 'AttentionGraphLSTM':
    #    with open(osp.join(output_dir, f'attention_weights{ext}.pickle'), 'wb') as f:
    #        pickle.dump(attention_weights, f, pickle.HIGHEST_PROTOCOL)


    with open(osp.join(output_dir, f'radar_index.pickle'), 'wb') as f:
        pickle.dump(radar_index, f, pickle.HIGHEST_PROTOCOL)

    # create dataframe containing all results
    for k, v in results.items():
        if torch.is_tensor(v[0]):
            results[k] = torch.cat(v).numpy()
        else:
            results[k] = np.concatenate(v)
    results['residual'] = results['gt'] - results['prediction']
    results['residual_km2'] = results['gt_km2'] - results['prediction_km2']
    df = pd.DataFrame(results)
    df.to_csv(osp.join(output_dir, f'results{ext}.csv'))

    print(f'successfully saved results to {osp.join(output_dir, f"results{ext}.csv")}', file=log)
    log.flush()


def run(cfg: DictConfig, output_dir: str, log):
    print(f'cfg.task: {cfg.task}')
    if 'search' in cfg.task.name:
        cross_validation(cfg, output_dir, log)
    if 'train' in cfg.task.name:
        training(cfg, output_dir, log)
    if 'eval' in cfg.task.name:
        cfg['fixed_t0'] = True
        testing(cfg, output_dir, log, ext='_fixedT0')
        cfg['fixed_t0'] = False
        testing(cfg, output_dir, log)<|MERGE_RESOLUTION|>--- conflicted
+++ resolved
@@ -79,23 +79,15 @@
 
     print('initialized model', file=log)
 
-<<<<<<< HEAD
-    if cfg.model.get('use_pretrained_model', False):
-=======
     pretrained = False
     ext = ''
     if cfg.get('use_pretrained_model', False):
->>>>>>> 12057522
         states_path = osp.join(output_dir, 'model.pkl')
         if osp.isfile(states_path):
             model.load_state_dict(torch.load(states_path))
             print('successfully loaded pretrained model')
-<<<<<<< HEAD
-=======
             pretrained = True
             ext = '_pretrained'
-
->>>>>>> 12057522
 
     model = model.to(device)
     params = model.parameters()
