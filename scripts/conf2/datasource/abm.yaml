# @package _group_
name: abm
training_years:
  - 2016
  - 2017
<<<<<<< HEAD
validation_year: 2019
=======
  #- 2018
  #- 2019
#validation_year: 2019
>>>>>>> 86d5bf75
test_year: 2015
val_train_split: 0.1
env_vars:
  - u
  - v
  - solarpos
  - solarpos_dt
  - night
  - dusk
  - dawn

use_buffers: False
# will be filled at runtime
bird_scale: ???
#bird_scale: 2000<|MERGE_RESOLUTION|>--- conflicted
+++ resolved
@@ -3,13 +3,9 @@
 training_years:
   - 2016
   - 2017
-<<<<<<< HEAD
-validation_year: 2019
-=======
   #- 2018
   #- 2019
 #validation_year: 2019
->>>>>>> 86d5bf75
 test_year: 2015
 val_train_split: 0.1
 env_vars:
