import numpy as np
import os
import os.path as osp
import pandas as pd
import geopandas as gpd
import pickle5 as pickle
from yaml import Loader, load
import itertools as it
import networkx as nx
import scipy.stats as stats
from matplotlib import pyplot as plt
import seaborn as sb
from matplotlib import cm
from shapely import geometry
import geoplot as gplt
import torch
from cartopy.feature import ShapelyFeature
from matplotlib.ticker import FixedLocator
import cartopy.crs as ccrs


def load_cv_results(result_dir, ext='', trials=1):

    result_list = []
    for t in range(1, trials+1):
        file = osp.join(result_dir, f'trial_{t}', f'results{ext}.csv')
        if osp.isfile(file):
            df = pd.read_csv(file)
            df['trial'] = t
            result_list.append(df)

            cfg_file = osp.join(result_dir, f'trial_{t}', 'config.yaml')
            with open(cfg_file) as f:
                cfg = load(f, Loader=Loader)

    results = pd.concat(result_list)

    return results, cfg

def load_model_fluxes(result_dir, ext='', trials=1):

    fluxes = {}
    for t in range(1, trials + 1):

        file = osp.join(result_dir, f'trial_{t}', f'model_fluxes{ext}.pickle')
        if osp.isfile(file):
            with open(file, 'rb') as f:
                fluxes[t] = pickle.load(f)

    return fluxes



def flux_corr_per_dist2boundary(voronoi, model_fluxes, gt_fluxes):

    # shortest paths to any boundary cell
    sp = nx.shortest_path(G)
    d_to_b = np.zeros(len(G))
    for ni, datai in G.nodes(data=True):
        min_d = np.inf
        for nj, dataj in G.nodes(data=True):
            if dataj['boundary']:
                d = len(sp[ni][nj])
                if d < min_d:
                    min_d = d
                    d_to_b[ni] = d
    voronoi['dist2boundary'] = d_to_b

    print(voronoi)

    df = dict(radar1=[], radar2=[], corr=[], dist2boundary=[])
    for i, rowi in voronoi.iterrows():
        for j, rowj in voronoi.iterrows():
            if not i == j:
                df['radar1'].append(rowi['radar'])
                df['radar2'].append(rowj['radar'])
                df['dist2boundary'].append(int(min(rowi['dist2boundary'], rowj['dist2boundary'])))
                if not np.all(model_fluxes[i, j] == 0) and not np.all(gt_fluxes[i, j] == 0) and np.all(
                        np.isfinite(gt_fluxes[i, j])):
                    df['corr'].append(stats.pearsonr(gt_fluxes[i, j].flatten(), model_fluxes[i, j].flatten())[0])
                else:
                    df['corr'].append(np.nan)
    df = pd.DataFrame(df)

    return df

def fluxes_per_dist2boundary(G, voronoi):
    
    # shortest paths to any boundary cell
    sp = nx.shortest_path(G)
    d2b = np.zeros(len(G))
    for ni, datai in G.nodes(data=True):
        min_d = np.inf
        for nj, dataj in G.nodes(data=True):
            if dataj['boundary']:
                d = len(sp[ni][nj])
                if d < min_d:
                    min_d = d
                    d2b[ni] = d
    voronoi['dist2boundary'] = d2b

    d2b_index = {}
    for i, j in G.edges():
        d2b = int(voronoi.iloc[i]['dist2boundary'])
        if not d2b in d2b_index.keys():
            d2b_index[d2b] = dict(idx=[], jdx=[])
        
        d2b_index[d2b]['idx'].append(i)
        d2b_index[d2b]['jdx'].append(j)

    return d2b_index

def fluxes_per_angle(G, bins=12):
    angle_index = {}
    bins = np.linspace(0, 360, bins+1)
    binc = (bins[1:] + bins[:-1]) / 2
    for i, j, data in G.edges(data=True):
        angle = (data['angle'] + 360) % 360
        angle_bin = np.where(bins < angle)[0][-1]
        angle_bin = binc[angle_bin]

        if not angle_bin in angle_index.keys():
            angle_index[angle_bin] = dict(idx=[], jdx=[])

        angle_index[angle_bin]['idx'].append(i)
        angle_index[angle_bin]['jdx'].append(j)

    return angle_index


def flux_corr_per_angle(G, model_fluxes, gt_fluxes):
    df = dict(radar1=[], radar2=[], corr=[], angle=[])
    for i, j, data in G.edges(data=True):
        df['radar1'].append(G.nodes(data=True)[i]['radar'])
        df['radar2'].append(G.nodes(data=True)[j]['radar'])
        df['angle'].append((G.get_edge_data(i, j)['angle'] % 360))
        if not np.all(model_fluxes[i, j] == 0) and not np.all(gt_fluxes[i, j] == 0) and np.all(
                np.isfinite(gt_fluxes[i, j])):
            df['corr'].append(stats.pearsonr(gt_fluxes[i, j].flatten(), model_fluxes[i, j].flatten())[0])
        else:
            df['corr'].append(np.nan)
    df = pd.DataFrame(df)

    return df

def bin_metrics_fluxes(model_fluxes, gt_fluxes):
    mask = np.logical_and(np.isfinite(gt_fluxes), gt_fluxes != 0)

    model_bin = model_fluxes[mask].flatten() > 0
    gt_bin = gt_fluxes[mask].flatten() > 0

    tp = np.logical_and(model_bin, gt_bin).sum()
    fp = np.logical_and(model_bin, ~gt_bin).sum()
    fn = np.logical_and(~model_bin, gt_bin).sum()
    tn = np.logical_and(~model_bin, ~gt_bin).sum()

    summary = dict(precision = [], sensitivity = [], accuracy = [])
    summary['precision'].append(tp / (tp + fp))
    summary['sensitivity'].append(tp / (tp + fn))
    summary['accuracy'].append((tp + tn) / (tp + fp + tn + fn))

    return summary
    
def G_corr(voronoi, G, gt_fluxes, model_fluxes):

    G_new = nx.DiGraph()
    G_new.add_nodes_from(list(G.nodes(data=True)))

    radars = voronoi.radar.values

<<<<<<< HEAD
    for i, ri in enumerate(radars):
        for j, rj in enumerate(radars):

            val = np.nanmean(gt_fluxes[i, j])

            if val > 0 and i != j:
                boundary1 = ('boundary' in ri) and ('boundary' in rj)
                boundary2 = voronoi.query(f'radar == "{ri}" or radar == "{rj}"')['boundary'].all()

                if not boundary1 and not boundary2:
                    model_fluxes_ij= model_fluxes[i, j]
                    gt_fluxes_ij = gt_fluxes[i, j]
                    mask = np.isfinite(gt_fluxes_ij)
                    corr = stats.pearsonr(model_fluxes_ij[mask].flatten(), gt_fluxes_ij[mask].flatten())[0]
                    G_new.add_edge(i, j, corr=corr)

    return G_new


def G_fluxes(voronoi, G, fluxes):
=======
def fluxes_on_graph(voronoi, extent, G, fluxes, agg_func=np.nanmean):
>>>>>>> 8652ed8b
    G_new = nx.DiGraph()
    G_new.add_nodes_from(list(G.nodes(data=True)))

    radars = voronoi.radar.values

    for i, ri in enumerate(radars):
        for j, rj in enumerate(radars):

<<<<<<< HEAD
            val = np.nanmean(fluxes[i, j])
=======
            val = agg_func(fluxes[j, i])
>>>>>>> 8652ed8b

            if val > 0 and i != j:
                boundary = ('boundary' in ri) and ('boundary' in rj)
                #boundary2 = not voronoi.query(f'radar == "{ri}" or radar == "{rj}"')['observed'].any()

<<<<<<< HEAD
                if not boundary1 and not boundary2:
                    G_new.add_edge(i, j, flux=val)
=======
                if not boundary: # and not boundary2:
                    G_new.add_edge(j, i, flux=val)

>>>>>>> 8652ed8b

    return G_new

if __name__ == "__main__":

    models = { 'FluxGraphLSTM': ['final_evaluation_64_voronoi'] }

    source_sink = True
    fluxes = True

    trials = 5
    year = 2017
    season = 'fall'
    H = 24

    ext = ''
    datasource = 'abm'
    n_dummy = 25

    base_dir = '/home/flipper/birdMigration'
    result_dir = osp.join(base_dir, 'results', datasource)
    # data_dir = osp.join(base_dir, 'data', 'raw', 'abm', season, str(year))
    data_dir = osp.join(base_dir, 'data', 'preprocessed', f'1H_voronoi_ndummy={n_dummy}',
                        datasource, season, str(year))

    dep = np.load(osp.join(data_dir, 'departing_birds.npy'))
    land = np.load(osp.join(data_dir, 'landing_birds.npy'))
    delta = dep - land

    with open(osp.join(data_dir, 'time.pkl'), 'rb') as f:
        abm_time = pickle.load(f)
    time_dict = {t: idx for idx, t in enumerate(abm_time)}


    voronoi = gpd.read_file(osp.join(base_dir, 'data', 'preprocessed',
                                     f'1H_voronoi_ndummy={n_dummy}',
                                     'abm', season, str(year), 'voronoi.shp'))

    radar_dict = voronoi.radar.to_dict()
    radar_dict = {v: k for k, v in radar_dict.items()}

    #inner_radars = voronoi.query('boundary == 0').radar.values
    #boundary_idx = voronoi.query('boundary == 1').index.values

    G = nx.read_gpickle(osp.join(base_dir, 'data', 'preprocessed', f'1H_voronoi_ndummy={n_dummy}',
                                 'abm', season, str(year), 'delaunay.gpickle'))


    def get_abm_data(data, datetime, radar, bird_scale=1):
        #print(radar, datetime)
        tidx = time_dict[pd.Timestamp(datetime)]
        ridx = radar_dict[radar]
        return data[tidx, ridx] / bird_scale

    inner_radars = voronoi.query('observed == 1').radar.values
    boundary_idx = voronoi.query('observed == 0').index.values

    gt_fluxes = np.load(osp.join(data_dir, 'outfluxes.npy'))


    for m, dirs in models.items():
        print(f'evaluate model components for {m}')
        for d in dirs:
            result_dir = osp.join(base_dir, 'results', datasource, m, f'test_{year}', d)
            results, cfg = load_cv_results(result_dir, ext=ext, trials=trials)
            model_fluxes = load_model_fluxes(result_dir, ext=ext, trials=trials)
            bird_scale = cfg['datasource']['bird_scale']
            output_dir = osp.join(result_dir, 'performance_evaluation', f'H={H}')
            os.makedirs(output_dir, exist_ok=True)


            if source_sink:
                area_scale = results.area.max()

                #df = results.query(f'horizon == {H}')
                df = results.query(f'horizon <= 24')
                df = df[df.radar.isin(inner_radars)]
                df['month'] = pd.DatetimeIndex(df.datetime).month

                print('evaluate source/sink')

                corr_source = dict(month=[], trial=[], corr=[])
                corr_sink = dict(month=[], trial=[], corr=[])

                for m in df.month.unique():
                    print(f'evaluate month {m}')
                    for t in df.trial.unique():
                        data = df.query(f'month == {m} & trial == {t}')

                        print(f'compute abm source/sink for trial {t}')

                        gt_source_km2 = []
                        gt_sink_km2 = []
                        for i, row in data.iterrows():
                            gt_source_km2.append(get_abm_data(dep, row['datetime'], row['radar']) / (row['area']/area_scale))
                            gt_sink_km2.append(get_abm_data(land, row['datetime'], row['radar']) / (row['area']/area_scale))
                        
                        #data.assign(gt_source_km2=np.stack(gt_source_km2))
                        #data.assign(gt_sink_km2=np.stack(gt_sink_km2))

                        data['gt_source_km2'] = gt_source_km2
                        data['gt_sink_km2'] = gt_sink_km2
                        #data.assign(gt_source_km2 = lambda row: get_abm_data(dep, row['datetime'], row['radar']) /
                        #                                        (row['area'] / area_scale))
                        #data.assign(gt_sink_km2 = lambda row: get_abm_data(land, row['datetime'], row['radar']) /
                        #                                      (row['area'] / area_scale))
                        # data['gt_source_km2'] = data.apply(
                        #    lambda row: get_abm_data(dep, row.datetime, row.radar) / (row.area / area_scale), axis=1)
                        # data['gt_sink_km2'] = data.apply(
                        #        lambda row: get_abm_data(land, row.datetime, row.radar) / (row.area / area_scale), axis=1)

                        print('aggregate source/sink over 24 H')
                        grouped = data.groupby(['seqID', 'radar'])
                        grouped = grouped[['gt_source_km2', 'source_km2', 'gt_sink_km2', 'sink_km2']].aggregate(
                            np.nansum).reset_index()

                        print('compute correlation')
                        corr = np.corrcoef(grouped.gt_source_km2.to_numpy(),
                                    grouped.source_km2.to_numpy())[0, 1]
                        corr_source['month'].append(m)
                        corr_source['trial'].append(t)
                        corr_source['corr'].append(corr)

                        corr = np.corrcoef(grouped.gt_sink_km2.to_numpy(),
                                           grouped.sink_km2.to_numpy())[0, 1]
                        corr_sink['month'].append(m)
                        corr_sink['trial'].append(t)
                        corr_sink['corr'].append(corr)

                corr_source = pd.DataFrame(corr_source)
                corr_sink = pd.DataFrame(corr_sink)

                corr_source.to_csv(osp.join(output_dir, 'agg_source_corr_per_trial.csv'))
                corr_sink.to_csv(osp.join(output_dir, 'agg_sink_corr_per_trial.csv'))




            #df['gt_source_km2'] = df.apply(
            #    lambda row: get_abm_data(dep, row.datetime, row.radar) / (row.area / area_scale), axis=1)
            #df['gt_sink_km2'] = df.apply(
            #        lambda row: get_abm_data(land, row.datetime, row.radar) / (row.area / area_scale), axis=1)

            # corr per radar
            #gr = results[results.radar.isin(inner_radars)].dropna().groupby(['radar', 'trial'])
            #corr = gr[['abm_delta', 'source/sink']].corr().iloc[0::2, -1].reset_index()
            #corr.to_csv(osp.join(output_dir, f'delta_corr_per_radar{ext}.csv'))

            # corr per gt bin
            
            #gr = results[results.radar.isin(inner_radars)].dropna().groupby(['seqID', 'radar', 'trial'])
            
            #activity = gr['gt'].aggregate(np.nanmean).reset_index()
            #results['activity_bin'] = pd.cut(results['gt_km2'] / birdscale, bins=np.linspace(0, 1, 4))
            
            """
            df['month'] = pd.DatetimeIndex(df.datetime).month

            grouped = df.groupby(['seqID', 'radar', 'trial', 'month'])
            grouped = grouped[['gt_source_km2', 'source_km2', 'gt_sink_km2', 'sink_km2']].aggregate(np.nansum).reset_index()
            #grouped = df.groupby(['trial', 'month'])
            corr_source = grouped[['gt_source_km2', 'source_km2']].corr().iloc[0::2, -1].reset_index()
            corr_source.to_csv(osp.join(output_dir, 'agg_source_corr_per_trial.csv'))

            corr_sink = grouped[['gt_sink_km2', 'sink_km2']].corr().iloc[0::2, -1].reset_index()
            corr_sink.to_csv(osp.join(output_dir, 'agg_sink_corr_per_trial.csv'))
            """

            #corr = gr[['abm_delta', 'source/sink']].corr().iloc[0::2, -1].reset_index()
            #joint = corr.join(activity, how='outer', rsuffix='_r')
            #joint['activity_bin'] = pd.cut(joint['gt'].values, bins=np.arange(0, joint['gt'].max()+200, 200))
            #joint.to_csv(osp.join(output_dir, f'delta_corr_per_activity_bin{ext}.csv'))

            # corr per hour
            #gr = results[results.radar.isin(inner_radars)].dropna().groupby(['horizon', 'trial'])
            #corr = gr[['abm_delta', 'source/sink']].corr().iloc[0::2, -1].reset_index()
            #corr.to_csv(osp.join(output_dir, f'delta_corr_per_hour{ext}.csv'))


            if fluxes:
                context = cfg['model']['context']
                horizon = cfg['model']['test_horizon']

                # rearange abm fluxes to match model fluxes
                gt_fluxes_H = []
                gt_months = []
                for s in sorted(results.groupby('seqID').groups.keys()):
                    df = results.query(f'seqID == {s}')
                    time = sorted(df.datetime.unique())
                    #t = time[context + H]
                    gt_months.append(pd.DatetimeIndex(time).month[context + 1])
                    agg_gt_fluxes = np.stack([gt_fluxes[time_dict[pd.Timestamp(time[context + h])]]
                                              for h in range(1, H+1)], axis=0).sum(0)
                    #gt_fluxes_H.append(gt_fluxes[time_dict[pd.Timestamp(t)]])
                    gt_fluxes_H.append(agg_gt_fluxes)

                #context = cfg['model']['context']
                #horizon = cfg['model']['test_horizon']
                # gt_flux = np.stack([f[..., context: context + horizon] for
                #             f in gt_flux_dict.values()], axis=-1)
                gt_fluxes = np.stack(gt_fluxes_H, axis=-1)
                gt_months = np.stack(gt_months, axis=-1)

                # exclude "self-fluxes"
                for i in range(gt_fluxes.shape[0]):
                    gt_fluxes[i, i] = np.nan

                # exclude boundary to boundary fluxes
                for i, j in it.product(boundary_idx, repeat=2):
                    gt_fluxes[i, j] = np.nan

                # aggregate fluxes per sequence
                # gt_flux_per_seq = gt_flux.sum(2)

                # net fluxes
                gt_net_fluxes = gt_fluxes - np.moveaxis(gt_fluxes, 0, 1)
                # gt_net_flux_per_seq = gt_flux_per_seq - np.moveaxis(gt_flux_per_seq, 0, 1)

                #gt_net_fluxes = gt_net_fluxes[..., :5]

                overall_corr = {}
                corr_per_radar = {}
                corr_per_hour = {}
                corr_influx = []
                corr_outflux = []
                corr_d2b = []
                corr_angles = []
                bin_fluxes = []
                # loop over all trials
                for t, model_fluxes_t in model_fluxes.items():

                    print(f'evaluate fluxes for trial {t}')
                    seqIDs = sorted(model_fluxes_t.keys())
                    #model_fluxes_t = np.stack([model_fluxes_t[s].detach().numpy()[..., H] for s in seqIDs], axis=-1)
                    model_fluxes_t = np.stack([model_fluxes_t[s].detach().numpy()[..., :H+1].sum(-1) for s in seqIDs], axis=-1)
                    model_net_fluxes_t = model_fluxes_t - np.moveaxis(model_fluxes_t, 0, 1)
                    # model_flux_per_seq_t = model_flux_per_seq_t = model_flux_t.sum(2)
                    # model_net_flux_per_seq_t = model_flux_per_seq_t - np.moveaxis(model_flux_per_seq_t, 0, 1)
                    #model_net_fluxes_t = model_net_fluxes_t[..., :5]

                    mask = np.isfinite(gt_net_fluxes)
                    overall_corr[t] = np.corrcoef(gt_net_fluxes[mask].flatten(),
                                                  model_net_fluxes_t[mask].flatten())[0, 1]


                    bin_results = bin_metrics_fluxes(model_net_fluxes_t, gt_net_fluxes)
                    bin_results = pd.DataFrame(bin_results)
                    bin_results['trial'] = t
                    bin_fluxes.append(bin_results)

                    corr_influx_per_month = dict(month=[], corr=[], trial=[])
                    corr_outflux_per_month = dict(month=[], corr=[], trial=[])
                    for m in np.unique(gt_months):
                        idx = np.where(gt_months == m)
                        gt_influx_m = np.nansum(gt_fluxes[..., idx], axis=1)
                        gt_outflux_m = np.nansum(gt_fluxes[..., idx], axis=0)

                        model_influx_m = np.nansum(model_fluxes_t[..., idx], axis=1)
                        model_outflux_m = np.nansum(model_fluxes_t[..., idx], axis=0)

                        mask = np.isfinite(gt_influx_m)
                        corr = np.corrcoef(gt_influx_m[mask].flatten(),
                                                  model_influx_m[mask].flatten())[0, 1]
                        corr_influx_per_month['corr'].append(corr)
                        corr_influx_per_month['month'].append(m)
                        corr_influx_per_month['trial'].append(t)

                        mask = np.isfinite(gt_outflux_m)
                        corr = np.corrcoef(gt_outflux_m[mask].flatten(),
                                           model_outflux_m[mask].flatten())[0, 1]
                        corr_outflux_per_month['corr'].append(corr)
                        corr_outflux_per_month['month'].append(m)
                        corr_outflux_per_month['trial'].append(t)
                    corr_influx.append(pd.DataFrame(corr_influx_per_month))
                    corr_outflux.append(pd.DataFrame(corr_outflux_per_month))

                    d2b_index = fluxes_per_dist2boundary(G, voronoi)
                    corr_per_d2b = dict(d2b=[], corr=[], trial=[])
                    for d2b, index in d2b_index.items():
                        model_net_fluxes_d2b = model_net_fluxes_t[index['idx'], index['jdx']]
                        gt_net_fluxes_d2b = gt_net_fluxes[index['idx'], index['jdx']]
                        mask = np.isfinite(gt_net_fluxes_d2b)
                        corr = stats.pearsonr(model_net_fluxes_d2b[mask].flatten(), gt_net_fluxes_d2b[mask].flatten())[0]
                        corr_per_d2b['d2b'].append(d2b)
                        corr_per_d2b['corr'].append(corr)
                        corr_per_d2b['trial'].append(t)
                    corr_d2b.append(pd.DataFrame(corr_per_d2b))


                    angle_index = fluxes_per_angle(G)
                    corr_per_angle = dict(angle=[], rad=[], corr=[], trial=[])
                    for angle, index in angle_index.items():
                        model_net_fluxes_a = model_net_fluxes_t[index['idx'], index['jdx']]
                        gt_net_fluxes_a = gt_net_fluxes[index['idx'], index['jdx']]
                        mask = np.isfinite(gt_net_fluxes_a)
                        corr = stats.pearsonr(model_net_fluxes_a[mask].flatten(), gt_net_fluxes_a[mask].flatten())[0]

                        corr_per_angle['angle'].append(angle)
                        corr_per_angle['rad'].append(angle / 360 * 2 * np.pi)
                        corr_per_angle['corr'].append(corr)
                        corr_per_angle['trial'].append(t)
                    corr_angles.append(pd.DataFrame(corr_per_angle))


                    #df_corr_d2b = flux_corr_per_dist2boundary(voronoi, model_net_fluxes_t, gt_net_fluxes)
                    #df_corr_d2b.to_csv(osp.join(output_dir, f'flux_corr_d2b_{t}.csv'))
                    #df_corr_d2b['trial'] = t
                    #corr_d2b.append(df_corr_d2b)


                    #fig, ax = plt.subplots(figsize=(4, 4))
                    #sb.boxplot(x='dist2boundary', y='corr', data=df_corr_d2b.dropna(), ax=ax, width=0.6, linewidth=2, color='lightgray')
                    #ax.set_xlabel('distance to boundary', fontsize=12)
                    #ax.set_ylabel('correlation coefficient', fontsize=12)
                    #plt.grid(color='gray', linestyle='--', alpha=0.5);
                    #fig.savefig(osp.join(output_dir, f'flux_corr_d2b_{t}.png'), bbox_inches='tight', dpi=200)



                    #df_corr_angles = flux_corr_per_angle(G, model_net_fluxes_t, gt_net_fluxes)
                    #df_corr_angles.to_csv(osp.join(output_dir, f'flux_corr_angles_{t}.csv'))
                    #df_corr_angles['trial'] = t

                    #bins = np.linspace(0, 360, 13)
                    #df_corr_angles['angle_bin'] = pd.cut(df_corr_angles['angle'], bins)
                    #df_corr_angles['angle_bin'] = df_corr_angles['angle_bin'].apply(lambda deg: (deg.left + deg.right) / 2)
                    #df_corr_angles['rad_bin'] = df_corr_angles['angle_bin'].apply(lambda deg: deg / 360 * 2 * np.pi)
                    #corr_angles.append(df_corr_angles)

                    #fig, ax = plt.subplots(figsize=(4, 4), subplot_kw={'projection': 'polar'})
                    #grouped = df_corr_angles.groupby('rad_bin')
                    #means = grouped.aggregate(np.nanmean).reset_index()
                    #stds = grouped.aggregate(np.nanstd).reset_index()
                    #bars = ax.bar(means['rad_bin'], means['corr'], width=0.3, bottom=0,
                    #              yerr=stds['corr'], ecolor='black', color='gray')

                    #max_corr = means['corr'].max() + stds['corr'].max()
                    #ax.set_rlim(0, max_corr)
                    #ax.set_theta_zero_location("N")
                    #ax.set_theta_direction(-1)
                    #fig.savefig(osp.join(output_dir, f'flux_corr_angles_{t}.png'), bbox_inches='tight', dpi=200)


<<<<<<< HEAD
                    # plot map with avg fluxes
                    bounds = voronoi.total_bounds
                    clon = np.mean([bounds[0], bounds[2]])
                    clat = np.mean([bounds[1], bounds[3]])
                    extent = [-6, 16, 41, 56]
                    crs = ccrs.AlbersEqualArea(central_longitude=clon, central_latitude=clat)

                    G_model = G_fluxes(voronoi, G, model_net_fluxes_t)
=======
                    G_model = fluxes_on_graph(voronoi, extent, G, model_net_fluxes_t, agg_func=np.nansum)
>>>>>>> 8652ed8b
                    nx.write_gpickle(G_model, osp.join(output_dir, f'model_fluxes_{t}.gpickle'), protocol=4)

                    G_flux_corr = G_corr(voronoi, G, gt_net_fluxes, model_net_fluxes_t)
                    nx.write_gpickle(G_flux_corr, osp.join(output_dir, f'flux_corr_{t}.gpickle'), protocol=4)

                    if t == 1:
<<<<<<< HEAD
                        G_gt = G_fluxes(voronoi, G, gt_net_fluxes)
=======
                        G_gt = fluxes_on_graph(voronoi, extent, G, gt_net_fluxes, agg_func=np.nansum)
>>>>>>> 8652ed8b
                        nx.write_gpickle(G_gt, osp.join(output_dir, 'gt_fluxes.gpickle'), protocol=4)

                corr_d2b = pd.concat(corr_d2b)
                corr_angles = pd.concat(corr_angles)
                bin_fluxes = pd.concat(bin_fluxes)
                corr_influx = pd.concat(corr_influx)
                corr_outflux = pd.concat(corr_outflux)
                corr_d2b.to_csv(osp.join(output_dir, 'agg_corr_d2b_per_trial.csv'))
                corr_angles.to_csv(osp.join(output_dir, 'agg_corr_angles_per_trial.csv'))
                bin_fluxes.to_csv(osp.join(output_dir, 'agg_bins_per_trial.csv'))
                corr_influx.to_csv(osp.join(output_dir, 'agg_corr_influx_per_month.csv'))
                corr_outflux.to_csv(osp.join(output_dir, 'agg_corr_outflux_per_month.csv'))

                with open(osp.join(output_dir, 'agg_overall_corr.pickle'), 'wb') as f:
                    pickle.dump(overall_corr, f, pickle.HIGHEST_PROTOCOL)
                #
                # with open(osp.join(output_dir, 'corr_per_radar.pickle'), 'wb') as f:
                #     pickle.dump(corr_per_radar, f, pickle.HIGHEST_PROTOCOL)
                #
                # with open(osp.join(output_dir, 'corr_per_hour.pickle'), 'wb') as f:
                #     pickle.dump(corr_per_hour, f, pickle.HIGHEST_PROTOCOL)






<|MERGE_RESOLUTION|>--- conflicted
+++ resolved
@@ -161,14 +161,13 @@
 
     return summary
     
-def G_corr(voronoi, G, gt_fluxes, model_fluxes):
+def corr_on_graph(voronoi, G, gt_fluxes, model_fluxes):
 
     G_new = nx.DiGraph()
     G_new.add_nodes_from(list(G.nodes(data=True)))
 
     radars = voronoi.radar.values
 
-<<<<<<< HEAD
     for i, ri in enumerate(radars):
         for j, rj in enumerate(radars):
 
@@ -188,10 +187,8 @@
     return G_new
 
 
-def G_fluxes(voronoi, G, fluxes):
-=======
-def fluxes_on_graph(voronoi, extent, G, fluxes, agg_func=np.nanmean):
->>>>>>> 8652ed8b
+def fluxes_on_graph(voronoi, G, fluxes, agg_func=np.nanmean):
+
     G_new = nx.DiGraph()
     G_new.add_nodes_from(list(G.nodes(data=True)))
 
@@ -200,24 +197,14 @@
     for i, ri in enumerate(radars):
         for j, rj in enumerate(radars):
 
-<<<<<<< HEAD
-            val = np.nanmean(fluxes[i, j])
-=======
-            val = agg_func(fluxes[j, i])
->>>>>>> 8652ed8b
+            val = agg_func(fluxes[i, j])
 
             if val > 0 and i != j:
                 boundary = ('boundary' in ri) and ('boundary' in rj)
                 #boundary2 = not voronoi.query(f'radar == "{ri}" or radar == "{rj}"')['observed'].any()
 
-<<<<<<< HEAD
-                if not boundary1 and not boundary2:
+                if not boundary: # and not boundary2:
                     G_new.add_edge(i, j, flux=val)
-=======
-                if not boundary: # and not boundary2:
-                    G_new.add_edge(j, i, flux=val)
-
->>>>>>> 8652ed8b
 
     return G_new
 
@@ -231,7 +218,8 @@
     trials = 5
     year = 2017
     season = 'fall'
-    H = 24
+    H_min = 1
+    H_max = 24
 
     ext = ''
     datasource = 'abm'
@@ -285,7 +273,7 @@
             results, cfg = load_cv_results(result_dir, ext=ext, trials=trials)
             model_fluxes = load_model_fluxes(result_dir, ext=ext, trials=trials)
             bird_scale = cfg['datasource']['bird_scale']
-            output_dir = osp.join(result_dir, 'performance_evaluation', f'H={H}')
+            output_dir = osp.join(result_dir, 'performance_evaluation', f'{H_min}-{H_max}')
             os.makedirs(output_dir, exist_ok=True)
 
 
@@ -293,7 +281,7 @@
                 area_scale = results.area.max()
 
                 #df = results.query(f'horizon == {H}')
-                df = results.query(f'horizon <= 24')
+                df = results.query(f'horizon <= {H_max} & horizon >= {H_min}')
                 df = df[df.radar.isin(inner_radars)]
                 df['month'] = pd.DatetimeIndex(df.datetime).month
 
@@ -410,7 +398,7 @@
                     #t = time[context + H]
                     gt_months.append(pd.DatetimeIndex(time).month[context + 1])
                     agg_gt_fluxes = np.stack([gt_fluxes[time_dict[pd.Timestamp(time[context + h])]]
-                                              for h in range(1, H+1)], axis=0).sum(0)
+                                              for h in range(H_min, H_max+1)], axis=0).sum(0)
                     #gt_fluxes_H.append(gt_fluxes[time_dict[pd.Timestamp(t)]])
                     gt_fluxes_H.append(agg_gt_fluxes)
 
@@ -452,7 +440,7 @@
                     print(f'evaluate fluxes for trial {t}')
                     seqIDs = sorted(model_fluxes_t.keys())
                     #model_fluxes_t = np.stack([model_fluxes_t[s].detach().numpy()[..., H] for s in seqIDs], axis=-1)
-                    model_fluxes_t = np.stack([model_fluxes_t[s].detach().numpy()[..., :H+1].sum(-1) for s in seqIDs], axis=-1)
+                    model_fluxes_t = np.stack([model_fluxes_t[s].detach().numpy()[..., H_min:H_max+1].sum(-1) for s in seqIDs], axis=-1)
                     model_net_fluxes_t = model_fluxes_t - np.moveaxis(model_fluxes_t, 0, 1)
                     # model_flux_per_seq_t = model_flux_per_seq_t = model_flux_t.sum(2)
                     # model_net_flux_per_seq_t = model_flux_per_seq_t - np.moveaxis(model_flux_per_seq_t, 0, 1)
@@ -560,30 +548,19 @@
                     #ax.set_theta_direction(-1)
                     #fig.savefig(osp.join(output_dir, f'flux_corr_angles_{t}.png'), bbox_inches='tight', dpi=200)
 
-
-<<<<<<< HEAD
-                    # plot map with avg fluxes
-                    bounds = voronoi.total_bounds
-                    clon = np.mean([bounds[0], bounds[2]])
-                    clat = np.mean([bounds[1], bounds[3]])
-                    extent = [-6, 16, 41, 56]
-                    crs = ccrs.AlbersEqualArea(central_longitude=clon, central_latitude=clat)
-
-                    G_model = G_fluxes(voronoi, G, model_net_fluxes_t)
-=======
-                    G_model = fluxes_on_graph(voronoi, extent, G, model_net_fluxes_t, agg_func=np.nansum)
->>>>>>> 8652ed8b
+                    if H_min == H_max:
+                        agg_func = np.nansum
+                    else:
+                        agg_func = np.nanmean
+
+                    G_model = fluxes_on_graph(voronoi, G, model_net_fluxes_t, agg_func=agg_func)
                     nx.write_gpickle(G_model, osp.join(output_dir, f'model_fluxes_{t}.gpickle'), protocol=4)
 
-                    G_flux_corr = G_corr(voronoi, G, gt_net_fluxes, model_net_fluxes_t)
+                    G_flux_corr = corr_on_graph(voronoi, G, gt_net_fluxes, model_net_fluxes_t)
                     nx.write_gpickle(G_flux_corr, osp.join(output_dir, f'flux_corr_{t}.gpickle'), protocol=4)
 
                     if t == 1:
-<<<<<<< HEAD
-                        G_gt = G_fluxes(voronoi, G, gt_net_fluxes)
-=======
-                        G_gt = fluxes_on_graph(voronoi, extent, G, gt_net_fluxes, agg_func=np.nansum)
->>>>>>> 8652ed8b
+                        G_gt = fluxes_on_graph(voronoi, G, gt_net_fluxes, agg_func=np.agg_func)
                         nx.write_gpickle(G_gt, osp.join(output_dir, 'gt_fluxes.gpickle'), protocol=4)
 
                 corr_d2b = pd.concat(corr_d2b)
