import numpy as np
import os
import os.path as osp
import pandas as pd
import geopandas as gpd
import pickle5 as pickle
from yaml import Loader, load
import itertools as it
import networkx as nx
import scipy.stats as stats
from matplotlib import pyplot as plt
import seaborn as sb
from matplotlib import cm
from shapely import geometry
import geoplot as gplt
import torch
from cartopy.feature import ShapelyFeature
from matplotlib.ticker import FixedLocator
import cartopy.crs as ccrs


def load_cv_results(result_dir, ext='', trials=1):

    result_list = []
    for t in range(1, trials+1):
        file = osp.join(result_dir, f'trial_{t}', f'results{ext}.csv')
        if osp.isfile(file):
            df = pd.read_csv(file)
            df['trial'] = t
            result_list.append(df)

            cfg_file = osp.join(result_dir, f'trial_{t}', 'config.yaml')
            with open(cfg_file) as f:
                cfg = load(f, Loader=Loader)

    results = pd.concat(result_list)

    return results, cfg

def load_model_fluxes(result_dir, ext='', trials=1):

    fluxes = {}
    for t in range(1, trials + 1):

        file = osp.join(result_dir, f'trial_{t}', f'model_fluxes{ext}.pickle')
        if osp.isfile(file):
            with open(file, 'rb') as f:
                fluxes[t] = pickle.load(f)

    return fluxes



def flux_corr_per_dist2boundary(voronoi, model_fluxes, gt_fluxes):

    # shortest paths to any boundary cell
    sp = nx.shortest_path(G)
    d_to_b = np.zeros(len(G))
    for ni, datai in G.nodes(data=True):
        min_d = np.inf
        for nj, dataj in G.nodes(data=True):
            if dataj['boundary']:
                d = len(sp[ni][nj])
                if d < min_d:
                    min_d = d
                    d_to_b[ni] = d
    voronoi['dist2boundary'] = d_to_b

    print(voronoi)

    df = dict(radar1=[], radar2=[], corr=[], dist2boundary=[])
    for i, rowi in voronoi.iterrows():
        for j, rowj in voronoi.iterrows():
            if not i == j:
                df['radar1'].append(rowi['radar'])
                df['radar2'].append(rowj['radar'])
                df['dist2boundary'].append(int(min(rowi['dist2boundary'], rowj['dist2boundary'])))
                if not np.all(model_fluxes[i, j] == 0) and not np.all(gt_fluxes[i, j] == 0) and np.all(
                        np.isfinite(gt_fluxes[i, j])):
                    df['corr'].append(stats.pearsonr(gt_fluxes[i, j].flatten(), model_fluxes[i, j].flatten())[0])
                else:
                    df['corr'].append(np.nan)
    df = pd.DataFrame(df)

    return df

def fluxes_per_dist2boundary(G, voronoi):
    
    # shortest paths to any boundary cell
    sp = nx.shortest_path(G)
    d2b = np.zeros(len(G))
    for ni, datai in G.nodes(data=True):
        min_d = np.inf
        for nj, dataj in G.nodes(data=True):
            if dataj['boundary']:
                d = len(sp[ni][nj])
                if d < min_d:
                    min_d = d
                    d2b[ni] = d
    voronoi['dist2boundary'] = d2b

    d2b_index = {}
    for i, j in G.edges():
        d2b = int(voronoi.iloc[i]['dist2boundary'])
        if not d2b in d2b_index.keys():
            d2b_index[d2b] = dict(idx=[], jdx=[])
        
        d2b_index[d2b]['idx'].append(i)
        d2b_index[d2b]['jdx'].append(j)

    return d2b_index

def fluxes_per_angle(G, bins=12):
    angle_index = {}
    bins = np.linspace(0, 360, bins+1)
    binc = (bins[1:] + bins[:-1]) / 2
    for i, j, data in G.edges(data=True):
        angle = (data['angle'] + 360) % 360
        angle_bin = np.where(bins < angle)[0][-1]
        angle_bin = binc[angle_bin]

        if not angle_bin in angle_index.keys():
            angle_index[angle_bin] = dict(idx=[], jdx=[])

        angle_index[angle_bin]['idx'].append(i)
        angle_index[angle_bin]['jdx'].append(j)

    return angle_index


def flux_corr_per_angle(G, model_fluxes, gt_fluxes):
    df = dict(radar1=[], radar2=[], corr=[], angle=[])
    for i, j, data in G.edges(data=True):
        df['radar1'].append(G.nodes(data=True)[i]['radar'])
        df['radar2'].append(G.nodes(data=True)[j]['radar'])
        df['angle'].append((G.get_edge_data(i, j)['angle'] % 360))
        if not np.all(model_fluxes[i, j] == 0) and not np.all(gt_fluxes[i, j] == 0) and np.all(
                np.isfinite(gt_fluxes[i, j])):
            df['corr'].append(stats.pearsonr(gt_fluxes[i, j].flatten(), model_fluxes[i, j].flatten())[0])
        else:
            df['corr'].append(np.nan)
    df = pd.DataFrame(df)

    return df

def bin_metrics_fluxes(model_fluxes, gt_fluxes):
    mask = np.logical_and(np.isfinite(gt_fluxes), gt_fluxes != 0)

    model_bin = model_fluxes[mask].flatten() > 0
    gt_bin = gt_fluxes[mask].flatten() > 0

    tp = np.logical_and(model_bin, gt_bin).sum()
    fp = np.logical_and(model_bin, ~gt_bin).sum()
    fn = np.logical_and(~model_bin, gt_bin).sum()
    tn = np.logical_and(~model_bin, ~gt_bin).sum()

    summary = dict(precision = [], sensitivity = [], accuracy = [])
    summary['precision'].append(tp / (tp + fp))
    summary['sensitivity'].append(tp / (tp + fn))
    summary['accuracy'].append((tp + tn) / (tp + fp + tn + fn))

    return summary
    
def corr_on_graph(voronoi, G, gt_fluxes, model_fluxes):

    G_new = nx.DiGraph()
    G_new.add_nodes_from(list(G.nodes(data=True)))

    radars = voronoi.radar.values

    for i, ri in enumerate(radars):
        for j, rj in enumerate(radars):

            val = np.nanmean(gt_fluxes[i, j])

            if val > 0 and i != j:
                boundary1 = ('boundary' in ri) and ('boundary' in rj)
                boundary2 = voronoi.query(f'radar == "{ri}" or radar == "{rj}"')['boundary'].all()

                if not boundary1 and not boundary2:
                    model_fluxes_ij= model_fluxes[i, j]
                    gt_fluxes_ij = gt_fluxes[i, j]
                    mask = np.isfinite(gt_fluxes_ij)
                    corr = stats.pearsonr(model_fluxes_ij[mask].flatten(), gt_fluxes_ij[mask].flatten())[0]
                    G_new.add_edge(i, j, corr=corr)

    return G_new


def fluxes_on_graph(voronoi, G, fluxes, agg_func=np.nanmean):

<<<<<<< HEAD
def net_fluxes_on_graph(voronoi, G, fluxes, agg_func=np.nanmean):
=======
>>>>>>> 3afe3f5c
    G_new = nx.DiGraph()
    G_new.add_nodes_from(list(G.nodes(data=True)))

    radars = voronoi.radar.values

    for i, ri in enumerate(radars):
        for j, rj in enumerate(radars):
<<<<<<< HEAD
            val = agg_func(fluxes[j,i] - fluxes[i,j])
=======

            val = agg_func(fluxes[i, j])
>>>>>>> 3afe3f5c

            if val > 0 and i != j:
                boundary = ('boundary' in ri) and ('boundary' in rj)
                #boundary2 = not voronoi.query(f'radar == "{ri}" or radar == "{rj}"')['observed'].any()

                if not boundary: # and not boundary2:
                    G_new.add_edge(i, j, flux=val)

    return G_new

if __name__ == "__main__":

    models = { 'FluxRGNN': ['final'] }

    source_sink = False
    fluxes = True

    trials = 5
    year = 2017
    season = 'fall'
    H_min = 1
    H_max = 24

    ext = ''
    datasource = 'abm'
    n_dummy = 25
    #datasource = 'radar'
    #n_dummy = 15

    base_dir = '/home/flipper/birdMigration'
    result_dir = osp.join(base_dir, 'results', datasource)
    # data_dir = osp.join(base_dir, 'data', 'raw', 'abm', season, str(year))
    data_dir = osp.join(base_dir, 'data', 'preprocessed', f'1H_voronoi_ndummy={n_dummy}',
                        datasource, season, str(year))

    if datasource == 'abm':
        dep = np.load(osp.join(data_dir, 'departing_birds.npy'))
        land = np.load(osp.join(data_dir, 'landing_birds.npy'))
        delta = dep - land

        with open(osp.join(data_dir, 'time.pkl'), 'rb') as f:
            abm_time = pickle.load(f)
        time_dict = {t: idx for idx, t in enumerate(abm_time)}


    voronoi = gpd.read_file(osp.join(base_dir, 'data', 'preprocessed',
                                     f'1H_voronoi_ndummy={n_dummy}',
                                     datasource, season, str(year), 'voronoi.shp'))

    radar_dict = voronoi.radar.to_dict()
    radar_dict = {v: k for k, v in radar_dict.items()}

    #inner_radars = voronoi.query('boundary == 0').radar.values
    #boundary_idx = voronoi.query('boundary == 1').index.values

    G = nx.read_gpickle(osp.join(base_dir, 'data', 'preprocessed', f'1H_voronoi_ndummy={n_dummy}',
                                 datasource, season, str(year), 'delaunay.gpickle'))


    def get_abm_data(data, datetime, radar, bird_scale=1):
        #print(radar, datetime)
        tidx = time_dict[pd.Timestamp(datetime)]
        ridx = radar_dict[radar]
        return data[tidx, ridx] / bird_scale

    inner_radars = voronoi.query('observed == 1').radar.values
    boundary_idx = voronoi.query('observed == 0').index.values
    
    if datasource == 'abm':
        gt_fluxes = np.load(osp.join(data_dir, 'outfluxes.npy'))


    for m, dirs in models.items():
        print(f'evaluate model components for {m}')
        for d in dirs:
            result_dir = osp.join(base_dir, 'results', datasource, m, f'test_{year}', d)
            results, cfg = load_cv_results(result_dir, ext=ext, trials=trials)
            model_fluxes = load_model_fluxes(result_dir, ext=ext, trials=trials)
            bird_scale = cfg['datasource']['bird_scale']
            output_dir = osp.join(result_dir, 'performance_evaluation', f'{H_min}-{H_max}')
            os.makedirs(output_dir, exist_ok=True)


            if source_sink and datasource == 'abm':
                area_scale = results.area.max()

                #df = results.query(f'horizon == {H}')
                df = results.query(f'horizon <= {H_max} & horizon >= {H_min}')
                df = df[df.radar.isin(inner_radars)]
                df['month'] = pd.DatetimeIndex(df.datetime).month

                print('evaluate source/sink')

                corr_source = dict(month=[], trial=[], corr=[])
                corr_sink = dict(month=[], trial=[], corr=[])

                for m in df.month.unique():
                    print(f'evaluate month {m}')
                    for t in df.trial.unique():
                        data = df.query(f'month == {m} & trial == {t}')

                        print(f'compute abm source/sink for trial {t}')

                        gt_source_km2 = []
                        gt_sink_km2 = []
                        for i, row in data.iterrows():
                            gt_source_km2.append(get_abm_data(dep, row['datetime'], row['radar']) / (row['area']/area_scale))
                            gt_sink_km2.append(get_abm_data(land, row['datetime'], row['radar']) / (row['area']/area_scale))
                        
                        #data.assign(gt_source_km2=np.stack(gt_source_km2))
                        #data.assign(gt_sink_km2=np.stack(gt_sink_km2))

                        data['gt_source_km2'] = gt_source_km2
                        data['gt_sink_km2'] = gt_sink_km2
                        #data.assign(gt_source_km2 = lambda row: get_abm_data(dep, row['datetime'], row['radar']) /
                        #                                        (row['area'] / area_scale))
                        #data.assign(gt_sink_km2 = lambda row: get_abm_data(land, row['datetime'], row['radar']) /
                        #                                      (row['area'] / area_scale))
                        # data['gt_source_km2'] = data.apply(
                        #    lambda row: get_abm_data(dep, row.datetime, row.radar) / (row.area / area_scale), axis=1)
                        # data['gt_sink_km2'] = data.apply(
                        #        lambda row: get_abm_data(land, row.datetime, row.radar) / (row.area / area_scale), axis=1)

                        print('aggregate source/sink over 24 H')
                        grouped = data.groupby(['seqID', 'radar'])
                        grouped = grouped[['gt_source_km2', 'source_km2', 'gt_sink_km2', 'sink_km2']].aggregate(
                            np.nansum).reset_index()

                        print('compute correlation')
                        corr = np.corrcoef(grouped.gt_source_km2.to_numpy(),
                                    grouped.source_km2.to_numpy())[0, 1]
                        corr_source['month'].append(m)
                        corr_source['trial'].append(t)
                        corr_source['corr'].append(corr)

                        corr = np.corrcoef(grouped.gt_sink_km2.to_numpy(),
                                           grouped.sink_km2.to_numpy())[0, 1]
                        corr_sink['month'].append(m)
                        corr_sink['trial'].append(t)
                        corr_sink['corr'].append(corr)

                corr_source = pd.DataFrame(corr_source)
                corr_sink = pd.DataFrame(corr_sink)

                corr_source.to_csv(osp.join(output_dir, 'agg_source_corr_per_trial.csv'))
                corr_sink.to_csv(osp.join(output_dir, 'agg_sink_corr_per_trial.csv'))




            #df['gt_source_km2'] = df.apply(
            #    lambda row: get_abm_data(dep, row.datetime, row.radar) / (row.area / area_scale), axis=1)
            #df['gt_sink_km2'] = df.apply(
            #        lambda row: get_abm_data(land, row.datetime, row.radar) / (row.area / area_scale), axis=1)

            # corr per radar
            #gr = results[results.radar.isin(inner_radars)].dropna().groupby(['radar', 'trial'])
            #corr = gr[['abm_delta', 'source/sink']].corr().iloc[0::2, -1].reset_index()
            #corr.to_csv(osp.join(output_dir, f'delta_corr_per_radar{ext}.csv'))

            # corr per gt bin
            
            #gr = results[results.radar.isin(inner_radars)].dropna().groupby(['seqID', 'radar', 'trial'])
            
            #activity = gr['gt'].aggregate(np.nanmean).reset_index()
            #results['activity_bin'] = pd.cut(results['gt_km2'] / birdscale, bins=np.linspace(0, 1, 4))
            
            """
            df['month'] = pd.DatetimeIndex(df.datetime).month

            grouped = df.groupby(['seqID', 'radar', 'trial', 'month'])
            grouped = grouped[['gt_source_km2', 'source_km2', 'gt_sink_km2', 'sink_km2']].aggregate(np.nansum).reset_index()
            #grouped = df.groupby(['trial', 'month'])
            corr_source = grouped[['gt_source_km2', 'source_km2']].corr().iloc[0::2, -1].reset_index()
            corr_source.to_csv(osp.join(output_dir, 'agg_source_corr_per_trial.csv'))

            corr_sink = grouped[['gt_sink_km2', 'sink_km2']].corr().iloc[0::2, -1].reset_index()
            corr_sink.to_csv(osp.join(output_dir, 'agg_sink_corr_per_trial.csv'))
            """

            #corr = gr[['abm_delta', 'source/sink']].corr().iloc[0::2, -1].reset_index()
            #joint = corr.join(activity, how='outer', rsuffix='_r')
            #joint['activity_bin'] = pd.cut(joint['gt'].values, bins=np.arange(0, joint['gt'].max()+200, 200))
            #joint.to_csv(osp.join(output_dir, f'delta_corr_per_activity_bin{ext}.csv'))

            # corr per hour
            #gr = results[results.radar.isin(inner_radars)].dropna().groupby(['horizon', 'trial'])
            #corr = gr[['abm_delta', 'source/sink']].corr().iloc[0::2, -1].reset_index()
            #corr.to_csv(osp.join(output_dir, f'delta_corr_per_hour{ext}.csv'))


            if fluxes:
                context = cfg['model']['context']
                horizon = cfg['model']['test_horizon']
<<<<<<< HEAD
                
                if datasource == 'abm':
                    # rearange abm fluxes to match model fluxes
                    gt_fluxes_H = []
                    gt_months = []
                    for s in sorted(results.groupby('seqID').groups.keys()):
                        df = results.query(f'seqID == {s}')
                        time = sorted(df.datetime.unique())
                        #t = time[context + H]
                        gt_months.append(pd.DatetimeIndex(time).month[context + 1])
                        agg_gt_fluxes = np.stack([gt_fluxes[time_dict[pd.Timestamp(time[context + h])]]
                                              for h in range(1, H+1)], axis=0).sum(0)
                        #gt_fluxes_H.append(gt_fluxes[time_dict[pd.Timestamp(t)]])
                        gt_fluxes_H.append(agg_gt_fluxes)
=======

                # rearange abm fluxes to match model fluxes
                gt_fluxes_H = []
                gt_months = []
                for s in sorted(results.groupby('seqID').groups.keys()):
                    df = results.query(f'seqID == {s}')
                    time = sorted(df.datetime.unique())
                    #t = time[context + H]
                    gt_months.append(pd.DatetimeIndex(time).month[context + 1])
                    agg_gt_fluxes = np.stack([gt_fluxes[time_dict[pd.Timestamp(time[context + h])]]
                                              for h in range(H_min, H_max+1)], axis=0).sum(0)
                    #gt_fluxes_H.append(gt_fluxes[time_dict[pd.Timestamp(t)]])
                    gt_fluxes_H.append(agg_gt_fluxes)
>>>>>>> 3afe3f5c

                    #context = cfg['model']['context']
                    #horizon = cfg['model']['test_horizon']
                    # gt_flux = np.stack([f[..., context: context + horizon] for
                    #             f in gt_flux_dict.values()], axis=-1)
                    gt_fluxes = np.stack(gt_fluxes_H, axis=-1)
                    gt_months = np.stack(gt_months, axis=-1)

                    # exclude "self-fluxes"
                    for i in range(gt_fluxes.shape[0]):
                        gt_fluxes[i, i] = np.nan

                    # exclude boundary to boundary fluxes
                    for i, j in it.product(boundary_idx, repeat=2):
                        gt_fluxes[i, j] = np.nan

                    # aggregate fluxes per sequence
                    # gt_flux_per_seq = gt_flux.sum(2)

                    # net fluxes
                    gt_net_fluxes = gt_fluxes - np.moveaxis(gt_fluxes, 0, 1)
                    # gt_net_flux_per_seq = gt_flux_per_seq - np.moveaxis(gt_flux_per_seq, 0, 1)

                    #gt_net_fluxes = gt_net_fluxes[..., :5]

                overall_corr = {}
                corr_per_radar = {}
                corr_per_hour = {}
                corr_influx = []
                corr_outflux = []
                corr_d2b = []
                corr_angles = []
                bin_fluxes = []
                # loop over all trials
                for t, model_fluxes_t in model_fluxes.items():

                    print(f'evaluate fluxes for trial {t}')
                    seqIDs = sorted(model_fluxes_t.keys())
                    #model_fluxes_t = np.stack([model_fluxes_t[s].detach().numpy()[..., H] for s in seqIDs], axis=-1)
                    model_fluxes_t = np.stack([model_fluxes_t[s].detach().numpy()[..., H_min:H_max+1].sum(-1) for s in seqIDs], axis=-1)
                    model_net_fluxes_t = model_fluxes_t - np.moveaxis(model_fluxes_t, 0, 1)
                    # model_flux_per_seq_t = model_flux_per_seq_t = model_flux_t.sum(2)
                    # model_net_flux_per_seq_t = model_flux_per_seq_t - np.moveaxis(model_flux_per_seq_t, 0, 1)
                    #model_net_fluxes_t = model_net_fluxes_t[..., :5]

                    if datasource == 'abm':
                        mask = np.isfinite(gt_net_fluxes)
                        overall_corr[t] = np.corrcoef(gt_net_fluxes[mask].flatten(),
                                                  model_net_fluxes_t[mask].flatten())[0, 1]


                        bin_results = bin_metrics_fluxes(model_net_fluxes_t, gt_net_fluxes)
                        bin_results = pd.DataFrame(bin_results)
                        bin_results['trial'] = t
                        bin_fluxes.append(bin_results)

                        corr_influx_per_month = dict(month=[], corr=[], trial=[])
                        corr_outflux_per_month = dict(month=[], corr=[], trial=[])
                        for m in np.unique(gt_months):
                            idx = np.where(gt_months == m)
                            gt_influx_m = np.nansum(gt_fluxes[..., idx], axis=1)
                            gt_outflux_m = np.nansum(gt_fluxes[..., idx], axis=0)

                            model_influx_m = np.nansum(model_fluxes_t[..., idx], axis=1)
                            model_outflux_m = np.nansum(model_fluxes_t[..., idx], axis=0)

                            mask = np.isfinite(gt_influx_m)
                            corr = np.corrcoef(gt_influx_m[mask].flatten(),
                                                  model_influx_m[mask].flatten())[0, 1]
                            corr_influx_per_month['corr'].append(corr)
                            corr_influx_per_month['month'].append(m)
                            corr_influx_per_month['trial'].append(t)

                            mask = np.isfinite(gt_outflux_m)
                            corr = np.corrcoef(gt_outflux_m[mask].flatten(),
                                           model_outflux_m[mask].flatten())[0, 1]
                            corr_outflux_per_month['corr'].append(corr)
                            corr_outflux_per_month['month'].append(m)
                            corr_outflux_per_month['trial'].append(t)
                        corr_influx.append(pd.DataFrame(corr_influx_per_month))
                        corr_outflux.append(pd.DataFrame(corr_outflux_per_month))

                        d2b_index = fluxes_per_dist2boundary(G, voronoi)
                        corr_per_d2b = dict(d2b=[], corr=[], trial=[])
                        for d2b, index in d2b_index.items():
                            model_net_fluxes_d2b = model_net_fluxes_t[index['idx'], index['jdx']]
                            gt_net_fluxes_d2b = gt_net_fluxes[index['idx'], index['jdx']]
                            mask = np.isfinite(gt_net_fluxes_d2b)
                            corr = stats.pearsonr(model_net_fluxes_d2b[mask].flatten(), gt_net_fluxes_d2b[mask].flatten())[0]
                            corr_per_d2b['d2b'].append(d2b)
                            corr_per_d2b['corr'].append(corr)
                            corr_per_d2b['trial'].append(t)
                        corr_d2b.append(pd.DataFrame(corr_per_d2b))


                        angle_index = fluxes_per_angle(G)
                        corr_per_angle = dict(angle=[], rad=[], corr=[], trial=[])
                        for angle, index in angle_index.items():
                            model_net_fluxes_a = model_net_fluxes_t[index['idx'], index['jdx']]
                            gt_net_fluxes_a = gt_net_fluxes[index['idx'], index['jdx']]
                            mask = np.isfinite(gt_net_fluxes_a)
                            corr = stats.pearsonr(model_net_fluxes_a[mask].flatten(), gt_net_fluxes_a[mask].flatten())[0]

                            corr_per_angle['angle'].append(angle)
                            corr_per_angle['rad'].append(angle / 360 * 2 * np.pi)
                            corr_per_angle['corr'].append(corr)
                            corr_per_angle['trial'].append(t)
                        corr_angles.append(pd.DataFrame(corr_per_angle))


                    #df_corr_d2b = flux_corr_per_dist2boundary(voronoi, model_net_fluxes_t, gt_net_fluxes)
                    #df_corr_d2b.to_csv(osp.join(output_dir, f'flux_corr_d2b_{t}.csv'))
                    #df_corr_d2b['trial'] = t
                    #corr_d2b.append(df_corr_d2b)


                    #fig, ax = plt.subplots(figsize=(4, 4))
                    #sb.boxplot(x='dist2boundary', y='corr', data=df_corr_d2b.dropna(), ax=ax, width=0.6, linewidth=2, color='lightgray')
                    #ax.set_xlabel('distance to boundary', fontsize=12)
                    #ax.set_ylabel('correlation coefficient', fontsize=12)
                    #plt.grid(color='gray', linestyle='--', alpha=0.5);
                    #fig.savefig(osp.join(output_dir, f'flux_corr_d2b_{t}.png'), bbox_inches='tight', dpi=200)



                    #df_corr_angles = flux_corr_per_angle(G, model_net_fluxes_t, gt_net_fluxes)
                    #df_corr_angles.to_csv(osp.join(output_dir, f'flux_corr_angles_{t}.csv'))
                    #df_corr_angles['trial'] = t

                    #bins = np.linspace(0, 360, 13)
                    #df_corr_angles['angle_bin'] = pd.cut(df_corr_angles['angle'], bins)
                    #df_corr_angles['angle_bin'] = df_corr_angles['angle_bin'].apply(lambda deg: (deg.left + deg.right) / 2)
                    #df_corr_angles['rad_bin'] = df_corr_angles['angle_bin'].apply(lambda deg: deg / 360 * 2 * np.pi)
                    #corr_angles.append(df_corr_angles)

                    #fig, ax = plt.subplots(figsize=(4, 4), subplot_kw={'projection': 'polar'})
                    #grouped = df_corr_angles.groupby('rad_bin')
                    #means = grouped.aggregate(np.nanmean).reset_index()
                    #stds = grouped.aggregate(np.nanstd).reset_index()
                    #bars = ax.bar(means['rad_bin'], means['corr'], width=0.3, bottom=0,
                    #              yerr=stds['corr'], ecolor='black', color='gray')

                    #max_corr = means['corr'].max() + stds['corr'].max()
                    #ax.set_rlim(0, max_corr)
                    #ax.set_theta_zero_location("N")
                    #ax.set_theta_direction(-1)
                    #fig.savefig(osp.join(output_dir, f'flux_corr_angles_{t}.png'), bbox_inches='tight', dpi=200)

                    if H_min == H_max:
                        agg_func = np.nansum
                    else:
                        agg_func = np.nanmean

<<<<<<< HEAD
                    G_model = net_fluxes_on_graph(voronoi, G, model_net_fluxes_t, agg_func=np.nanmean)
                    nx.write_gpickle(G_model, osp.join(output_dir, f'model_fluxes_{t}.gpickle'), protocol=4)

                    if t == 1 and datasource == 'abm':
                        G_gt = net_fluxes_on_graph(voronoi, G, gt_net_fluxes, agg_func=np.nanmean)
=======
                    G_model = fluxes_on_graph(voronoi, G, model_net_fluxes_t, agg_func=agg_func)
                    nx.write_gpickle(G_model, osp.join(output_dir, f'model_fluxes_{t}.gpickle'), protocol=4)

                    G_flux_corr = corr_on_graph(voronoi, G, gt_net_fluxes, model_net_fluxes_t)
                    nx.write_gpickle(G_flux_corr, osp.join(output_dir, f'flux_corr_{t}.gpickle'), protocol=4)

                    if t == 1:
                        G_gt = fluxes_on_graph(voronoi, G, gt_net_fluxes, agg_func=np.agg_func)
>>>>>>> 3afe3f5c
                        nx.write_gpickle(G_gt, osp.join(output_dir, 'gt_fluxes.gpickle'), protocol=4)


                if datasource == 'abm':
                    corr_d2b = pd.concat(corr_d2b)
                    corr_angles = pd.concat(corr_angles)
                    bin_fluxes = pd.concat(bin_fluxes)
                    corr_influx = pd.concat(corr_influx)
                    corr_outflux = pd.concat(corr_outflux)
                    corr_d2b.to_csv(osp.join(output_dir, 'agg_corr_d2b_per_trial.csv'))
                    corr_angles.to_csv(osp.join(output_dir, 'agg_corr_angles_per_trial.csv'))
                    bin_fluxes.to_csv(osp.join(output_dir, 'agg_bins_per_trial.csv'))
                    corr_influx.to_csv(osp.join(output_dir, 'agg_corr_influx_per_month.csv'))
                    corr_outflux.to_csv(osp.join(output_dir, 'agg_corr_outflux_per_month.csv'))

                    with open(osp.join(output_dir, 'agg_overall_corr.pickle'), 'wb') as f:
                        pickle.dump(overall_corr, f, pickle.HIGHEST_PROTOCOL)
                #
                # with open(osp.join(output_dir, 'corr_per_radar.pickle'), 'wb') as f:
                #     pickle.dump(corr_per_radar, f, pickle.HIGHEST_PROTOCOL)
                #
                # with open(osp.join(output_dir, 'corr_per_hour.pickle'), 'wb') as f:
                #     pickle.dump(corr_per_hour, f, pickle.HIGHEST_PROTOCOL)






<|MERGE_RESOLUTION|>--- conflicted
+++ resolved
@@ -187,12 +187,8 @@
     return G_new
 
 
-def fluxes_on_graph(voronoi, G, fluxes, agg_func=np.nanmean):
-
-<<<<<<< HEAD
 def net_fluxes_on_graph(voronoi, G, fluxes, agg_func=np.nanmean):
-=======
->>>>>>> 3afe3f5c
+
     G_new = nx.DiGraph()
     G_new.add_nodes_from(list(G.nodes(data=True)))
 
@@ -200,12 +196,8 @@
 
     for i, ri in enumerate(radars):
         for j, rj in enumerate(radars):
-<<<<<<< HEAD
-            val = agg_func(fluxes[j,i] - fluxes[i,j])
-=======
-
-            val = agg_func(fluxes[i, j])
->>>>>>> 3afe3f5c
+
+            val = agg_func(fluxes[i,j] - fluxes[j,i])
 
             if val > 0 and i != j:
                 boundary = ('boundary' in ri) and ('boundary' in rj)
@@ -400,7 +392,6 @@
             if fluxes:
                 context = cfg['model']['context']
                 horizon = cfg['model']['test_horizon']
-<<<<<<< HEAD
                 
                 if datasource == 'abm':
                     # rearange abm fluxes to match model fluxes
@@ -412,24 +403,10 @@
                         #t = time[context + H]
                         gt_months.append(pd.DatetimeIndex(time).month[context + 1])
                         agg_gt_fluxes = np.stack([gt_fluxes[time_dict[pd.Timestamp(time[context + h])]]
-                                              for h in range(1, H+1)], axis=0).sum(0)
+                                              for h in range(H_min, H_max+1)], axis=0).sum(0)
                         #gt_fluxes_H.append(gt_fluxes[time_dict[pd.Timestamp(t)]])
                         gt_fluxes_H.append(agg_gt_fluxes)
-=======
-
-                # rearange abm fluxes to match model fluxes
-                gt_fluxes_H = []
-                gt_months = []
-                for s in sorted(results.groupby('seqID').groups.keys()):
-                    df = results.query(f'seqID == {s}')
-                    time = sorted(df.datetime.unique())
-                    #t = time[context + H]
-                    gt_months.append(pd.DatetimeIndex(time).month[context + 1])
-                    agg_gt_fluxes = np.stack([gt_fluxes[time_dict[pd.Timestamp(time[context + h])]]
-                                              for h in range(H_min, H_max+1)], axis=0).sum(0)
-                    #gt_fluxes_H.append(gt_fluxes[time_dict[pd.Timestamp(t)]])
-                    gt_fluxes_H.append(agg_gt_fluxes)
->>>>>>> 3afe3f5c
+
 
                     #context = cfg['model']['context']
                     #horizon = cfg['model']['test_horizon']
@@ -583,22 +560,14 @@
                     else:
                         agg_func = np.nanmean
 
-<<<<<<< HEAD
-                    G_model = net_fluxes_on_graph(voronoi, G, model_net_fluxes_t, agg_func=np.nanmean)
-                    nx.write_gpickle(G_model, osp.join(output_dir, f'model_fluxes_{t}.gpickle'), protocol=4)
-
-                    if t == 1 and datasource == 'abm':
-                        G_gt = net_fluxes_on_graph(voronoi, G, gt_net_fluxes, agg_func=np.nanmean)
-=======
-                    G_model = fluxes_on_graph(voronoi, G, model_net_fluxes_t, agg_func=agg_func)
+                    G_model = net_fluxes_on_graph(voronoi, G, model_net_fluxes_t, agg_func=agg_func)
                     nx.write_gpickle(G_model, osp.join(output_dir, f'model_fluxes_{t}.gpickle'), protocol=4)
 
                     G_flux_corr = corr_on_graph(voronoi, G, gt_net_fluxes, model_net_fluxes_t)
                     nx.write_gpickle(G_flux_corr, osp.join(output_dir, f'flux_corr_{t}.gpickle'), protocol=4)
 
-                    if t == 1:
-                        G_gt = fluxes_on_graph(voronoi, G, gt_net_fluxes, agg_func=np.agg_func)
->>>>>>> 3afe3f5c
+                    if t == 1 and datasource == 'abm':
+                        G_gt = net_fluxes_on_graph(voronoi, G, gt_net_fluxes, agg_func=np.agg_func)
                         nx.write_gpickle(G_gt, osp.join(output_dir, 'gt_fluxes.gpickle'), protocol=4)
 
 
