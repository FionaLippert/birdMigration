--- conflicted
+++ resolved
@@ -33,26 +33,12 @@
 
 if __name__ == "__main__":
 
-<<<<<<< HEAD
-    #models = ['GAM', 'LocalMLP', 'LocalLSTM', 'FluxGraphLSTM']
-
-    models = {'FluxGraphLSTM': ['final_evaluation_0', 'final_evaluation_1', 'final_evaluation_2']}
-    # models = {
-    #             'LocalLSTM': ['final_evaluation', 'final_evaluation_no_encoder'],
-    #             'LocalMLP': ['final_evaluation'],
-    #             'GAM': ['final_evaluation'],
-    #             'GBT': ['final_evaluation']
-    #          }
-
-    models = {
-=======
     models = ['GAM', 'LocalMLP', 'LocalLSTM', 'FluxGraphLSTM']
 
     models = {  'FluxGraphLSTM': ['final_evaluation_0', 'final_evaluation_1', 'final_evaluation_2,'
                                  'final_evaluation_0_6', 'final_evaluation_0_12', 'final_evaluation_0_48'],
                 'LocalLSTM': ['final_evaluation', 'final_evaluation_no_encoder'],
                 'LocalMLP': ['final_evaluation'],
->>>>>>> fc568f61
                 'GAM': ['final_evaluation'],
                 'GBT': ['final_evaluation']
              }
@@ -64,12 +50,10 @@
     ext = ''
     base_dir = '/home/fiona/birdMigration/results'
     base_dir = '/media/flipper/Seagate Basic/PhD/paper_1/results/radar'
-<<<<<<< HEAD
     base_dir = '/media/flipper/Seagate Basic/PhD/paper_1/results/abm'
-=======
     #base_dir = '/media/flipper/Seagate Basic/PhD/paper_1/results/abm'
     base_dir = '/home/flipper/birdMigration/results/radar'
->>>>>>> fc568f61
+
     for m, dirs in models.items():
         print(f'evaluate {m}')
         for d in dirs:
@@ -82,9 +66,5 @@
                 rmse_per_fold = compute_mse(m, d, results, groupby='trial', threshold=thr, km2=True)
                 rmse_per_fold.to_csv(osp.join(output_dir, f'rmse_thr{thr}{ext}.csv'))
 
-<<<<<<< HEAD
-                rmse_per_hour = compute_rmse(m, d, results, groupby=['horizon', 'trial'], threshold=thr, km2=True)
-=======
                 rmse_per_hour = compute_mse(m, d, results, groupby=['horizon', 'radar', 'trial'], threshold=thr, km2=True)
->>>>>>> fc568f61
-                rmse_per_hour.to_csv(osp.join(output_dir, f'rmse_per_hour_thr{thr}{ext}.csv'))+                rmse_per_hour.to_csv(osp.join(output_dir, f'rmse_per_hour_thr{thr}{ext}.csv'))
