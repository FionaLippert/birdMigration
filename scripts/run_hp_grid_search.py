from omegaconf import DictConfig, OmegaConf
import hydra
import itertools as it
import os.path as osp
import os
import subprocess
import argparse


@hydra.main(config_path="conf2", config_name="config")
def hp_grid_search(cfg: DictConfig):

    hp_file, n_comb = generate_hp_file(cfg)

    print("Start cross-validation for all hyperparameter settings")
    job = osp.join(cfg.root, 'scripts', 'run_hp_cv.job')
    print(job)
    print(osp.isfile(job))
    subprocess.Popen(['sbatch', f'--array=1-{n_comb}', job, hp_file])
    


def generate_hp_file(cfg: DictConfig):
    search_space = {k: v for k, v in cfg.hp_search_space.items() if k in cfg.model.keys()}
    hp_file = osp.join(cfg.root, 'hyperparameters.txt')

    names, values = zip(*search_space.items())
    all_combinations = [dict(zip(names, v)) for v in it.product(*values)]

    with open(hp_file, 'w') as f:
        for combi in all_combinations:
            hp_str = " ".join([f'model.{name}={val}' for name, val in combi.items()]) + "\n"
            f.write(hp_str)
    print("successfully generated hyperparameter settings file")
    print(f"File path: {hp_file}")
    print(f"Number of combinations: {len(all_combinations)}")

    return hp_file, len(all_combinations)


if __name__ == '__main__':

<<<<<<< HEAD
    hp_grid_search()
=======
    # to run nested cross-validation run the following in the terminal:
    # python run_hp_grid_search.py --job_file cv_job_file +datasource.test_year=range(2015, 2018)

    args = parser.parse_args()
    hp_grid_search(job_file=args.job_file)
>>>>>>> 86d5bf75
<|MERGE_RESOLUTION|>--- conflicted
+++ resolved
@@ -40,12 +40,8 @@
 
 if __name__ == '__main__':
 
-<<<<<<< HEAD
-    hp_grid_search()
-=======
     # to run nested cross-validation run the following in the terminal:
     # python run_hp_grid_search.py --job_file cv_job_file +datasource.test_year=range(2015, 2018)
 
     args = parser.parse_args()
     hp_grid_search(job_file=args.job_file)
->>>>>>> 86d5bf75
