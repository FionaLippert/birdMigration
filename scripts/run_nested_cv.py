from omegaconf import DictConfig, OmegaConf
import hydra
import itertools as it
import os.path as osp
import os
import subprocess
import argparse

parser = argparse.ArgumentParser()
parser.add_argument('task', type=str, help='inner or outer')
parser.add_argument('--job_file', type=str, help='slurm array job file')
args = parser.parse_args()

@hydra.main(config_path="conf2", config_name="config")
def run(cfg: DictConfig):

    if args.task == 'inner':
        inner_cv(cfg, args.job_file)
    elif args.task == 'outer':
        outer_cv(cfg, args.job_file)


def outer_cv(cfg: DictConfig, job_file: str):

    # outer cv loop
    for year in cfg.datasource.years:
        # train on all data except for one year
        final_train_eval(cfg, job_file, year)


def inner_cv(cfg: DictConfig, job_file: str):

    for year in cfg.datasource.years:
        # run inner cv to determine best hyperparameters
        hp_grid_search(cfg, job_file, year)


def final_train_eval(cfg: DictConfig, job_file: str, test_year: int):

    print("Start cross-validation for all hyperparameter settings")
    repeats = cfg.cv_settings.repeats
    subprocess.Popen(['sbatch', f'--array=1-{repeats}', job_file, cfg.model, test_year])


def hp_grid_search(cfg: DictConfig, job_file: str, test_year: int):

    hp_file, n_comb = generate_hp_file(cfg)

    print("Start cross-validation for all hyperparameter settings")
    subprocess.Popen(['sbatch', f'--array=1-{n_comb}', job_file, hp_file, cfg.model, test_year])



def generate_hp_file(cfg: DictConfig):
    search_space = {k: v for k, v in cfg.hp_search_space.items() if k in cfg.model.keys()}
    hp_file = osp.join(cfg.root, 'hyperparameters.txt')

    names, values = zip(*search_space.items())
    all_combinations = [dict(zip(names, v)) for v in it.product(*values)]

    with open(hp_file, 'w') as f:
        for combi in all_combinations:
            hp_str = " ".join([f'model.{name}={val}' for name, val in combi.items()]) + "\n"
            f.write(hp_str)
    print("successfully generated hyperparameter settings file")
    print(f"File path: {hp_file}")
    print(f"Number of combinations: {len(all_combinations)}")

    return hp_file, len(all_combinations)


if __name__ == '__main__':

    # to run nested cross-validation run the following in the terminal:
    # python run_nested_cv.py inner --job_file run_inner_cv.job
    # and once all jobs are done and 'best_hp_settings.txt' exists:
    # # python run_nested_cv.py outer --job_file run_outer_cv.job

<<<<<<< HEAD
    args = parser.parse_args()

    if args.task == 'inner':
        inner_cv(args.job_file)
    elif args.task == 'outer':
        outer_cv(args.job_file)
=======
    run()
>>>>>>> 5803689f
<|MERGE_RESOLUTION|>--- conflicted
+++ resolved
@@ -76,13 +76,6 @@
     # and once all jobs are done and 'best_hp_settings.txt' exists:
     # # python run_nested_cv.py outer --job_file run_outer_cv.job
 
-<<<<<<< HEAD
-    args = parser.parse_args()
 
-    if args.task == 'inner':
-        inner_cv(args.job_file)
-    elif args.task == 'outer':
-        outer_cv(args.job_file)
-=======
     run()
->>>>>>> 5803689f
+
