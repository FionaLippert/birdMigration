--- conflicted
+++ resolved
@@ -65,15 +65,10 @@
                       str(test_year), overrides], stdout=PIPE, stderr=PIPE)
     else:
         job_file = osp.join(cfg.device.root, cfg.task.local_job)
-<<<<<<< HEAD
-        proc = Popen([f'./{job_file}', cfg.device.root, output_dir, config_path,
-                      str(test_year), overrides, repeats], stdout=PIPE, stderr=PIPE)
-=======
         os.environ['MKL_THREADING_LAYER'] = 'GNU'
         os.environ['HYDRA_FULL_ERROR'] = '1'
         proc = Popen([job_file, cfg.device.root, output_dir, config_path,
                       str(test_year), str(repeats)], stdout=PIPE, stderr=PIPE)
->>>>>>> c6de78a7
     stdout, stderr = proc.communicate()
     start_time = datetime.now()
 
