from omegaconf import DictConfig, OmegaConf
import hydra
from hydra.core.hydra_config import HydraConfig
import itertools as it
import os.path as osp
import os
from subprocess import Popen, PIPE
from datetime import datetime
import numpy as np
import pandas as pd
from shutil import copy
import re
import ruamel.yaml

@hydra.main(config_path="conf", config_name="config")
def run(cfg: DictConfig):

    if cfg.verbose: print(f'hydra working directory: {os.getcwd()}')

    overrides = HydraConfig.get().overrides.task
    overrides = [o for o in overrides if (not "task" in o and not "model=" in o and not "datasource=" in o)]
    overrides = " ".join(overrides)

    target_dir = osp.join(cfg.device.root, cfg.output_dir, cfg.datasource.name, cfg.model.name)
    print(f'target_dir = {target_dir}')
    os.makedirs(target_dir, exist_ok=True)

    if cfg.datasource.test_year == 'all':
        test_years = cfg.datasource.years
    else:
        test_years = [cfg.datasource.test_year]

    if cfg.task.name == 'hp_search':
        hp_grid_search(cfg, target_dir, test_years)
    elif cfg.task.name == 'train_eval':
        train_eval(cfg, target_dir, test_years, overrides)
    elif cfg.task.name == 'eval':
        eval(cfg, target_dir, test_years, overrides)

def hp_grid_search(cfg: DictConfig, target_dir, test_years, timeout=10):

    hp_file, n_comb = generate_hp_file(cfg, target_dir)

    for year in test_years:
        # run inner cv for all hyperparameter settings
        output_dir = cfg.get('experiment', 'hp_grid_search')
        output_path = osp.join(target_dir, f'test_{year}', output_dir)

        if cfg.verbose: print(f"Start grid search for year {year}")

        # directory created by hydra, containing current config
        # including settings overwritten from command line
        config_path = osp.join(os.getcwd(), '.hydra')

        # option for running only parts of grid search
        n_start = cfg.get('hp_start', 1)

        # run inner cross-validation loop for all different hyperparameter settings
        if cfg.device.slurm:
            job_file = osp.join(cfg.device.root, cfg.task.slurm_job)
            proc = Popen(['sbatch', f'--array={n_start}-{n_comb}', job_file, cfg.device.root, output_path, config_path,
                          hp_file, str(year)], stdout=PIPE, stderr=PIPE)
        else:
            job_file = osp.join(cfg.device.root, cfg.task.local_job)
            os.environ['MKL_THREADING_LAYER'] = 'GNU'
            os.environ['HYDRA_FULL_ERROR'] = '1'
            proc = Popen([job_file, cfg.device.root, output_path, config_path,
                          hp_file, str(year), str(n_start), str(n_comb)], stdout=PIPE, stderr=PIPE)

        stdout, stderr = proc.communicate()
        start_time = datetime.now()

        # wait until job has been submitted (at most 10s)
        while True:
            if stderr:
                print(stderr.decode("utf-8"))   # something went wrong
            if stdout:
                print(stdout.decode("utf-8"))   # successful job submission
                return
            if (datetime.now() - start_time).seconds > timeout:
                print(f'timeout after {timeout} seconds')
                return


def train_eval(cfg: DictConfig, target_dir, test_years, overrides='', timeout=10):
    os.environ['HYDRA_FULL_ERROR'] = '1'
    
    for year in test_years:
        # determine best hyperparameter setting
        base_dir = osp.join(target_dir, f'test_{year}')
        hp_search_dir = cfg.get('hp_search_dir', 'hp_grid_search')
        input_dir = osp.join(base_dir, hp_search_dir)
        if osp.isdir(input_dir):
            determine_best_hp(input_dir)

            best_hp_config = OmegaConf.load(osp.join(base_dir, 'config.yaml'))
            best_hp_config.task = cfg.task

            with open(osp.join(base_dir, 'config.yaml'), 'w') as f:
                OmegaConf.save(config=best_hp_config, f=f)

        else:
            print(f'Directory "{hp_search_dir}" not found. Use standard config for training.')
            os.makedirs(base_dir, exist_ok=True)
            print(f'base_dir = {base_dir}')

            with open(osp.join(base_dir, 'config.yaml'), 'w') as f:
                OmegaConf.save(config=cfg, f=f)

            overrides = re.sub('[+]', '', overrides)

        # use this setting and train on all data except for one year
        output_dir = cfg.get('experiment', 'final_evaluation')
        # remove all '+' in overrides string
        #overrides = re.sub('[+]', '', overrides)
        output_path = osp.join(target_dir, f'test_{year}', output_dir)

        if cfg.verbose:
            print(f"Start train/eval for year {year}")
            print(f"Use overrides: {overrides}")
            
        config_path = osp.dirname(output_path)
        print(f'config_path = {config_path}')
        repeats = cfg.task.repeats

        if cfg.device.slurm:
            job_file = osp.join(cfg.device.root, cfg.task.slurm_job)
            proc = Popen(['sbatch', f'--array=1-{repeats}', job_file, cfg.device.root, output_path, config_path,
                          str(year), overrides], stdout=PIPE, stderr=PIPE)
        else:
            job_file = osp.join(cfg.device.root, cfg.task.local_job)
            os.environ['MKL_THREADING_LAYER'] = 'GNU'
            os.environ['HYDRA_FULL_ERROR'] = '1'
            proc = Popen([job_file, cfg.device.root, output_path, config_path,
                          str(year), str(repeats)], stdout=PIPE, stderr=PIPE)
        stdout, stderr = proc.communicate()
        start_time = datetime.now()

        while True:
            if stderr:
                print(stderr.decode("utf-8"))
                return
            if stdout:
                print(stdout.decode("utf-8"))
                return
            if (datetime.now() - start_time).seconds > timeout:
                print(f'timeout after {timeout} seconds')
                return


def eval(cfg: DictConfig, target_dir, test_years, overrides='', timeout=10):
    os.environ['HYDRA_FULL_ERROR'] = '1'


    for year in test_years:
        assert hasattr(cfg, 'model_dir')
<<<<<<< HEAD
        model_dir = osp.join(cfg.device.root, cfg.model_dir)
        base_dir = osp.dirname(model_dir)
        output_path = model_dir
=======
        cfg.model_dir = osp.join(cfg.device.root, cfg.model_dir)
        base_dir = osp.dirname(cfg.model_dir)
        output_path = cfg.model_dir
>>>>>>> 828c6c98

        cfg.sub_dir = ''

        print(f'model dir: {cfg.model_dir}')

        with open(osp.join(base_dir, 'config.yaml'), 'w') as f:
            OmegaConf.save(config=cfg, f=f)
            overrides = re.sub('[+]', '', overrides)

        if cfg.verbose:
            print(f"Eval for year {year}")
            print(f"Use overrides: {overrides}")

        config_path = base_dir
        print(f'config_path = {config_path}')

        if cfg.device.slurm:
            job_file = osp.join(cfg.device.root, cfg.task.slurm_job)
            proc = Popen(['sbatch', job_file, cfg.device.root, output_path, config_path,
                          str(year), overrides], stdout=PIPE, stderr=PIPE)
        else:
            job_file = osp.join(cfg.device.root, cfg.task.local_job)
            os.environ['MKL_THREADING_LAYER'] = 'GNU'
            os.environ['HYDRA_FULL_ERROR'] = '1'
            proc = Popen([job_file, cfg.device.root, output_path, config_path,
                          str(year)], stdout=PIPE, stderr=PIPE)
        stdout, stderr = proc.communicate()
        start_time = datetime.now()

        while True:
            if stderr:
                print(stderr.decode("utf-8"))
                return
            if stdout:
                print(stdout.decode("utf-8"))
                return
            if (datetime.now() - start_time).seconds > timeout:
                print(f'timeout after {timeout} seconds')
                return


def determine_best_hp(input_dir: str):
    job_dirs = [f.path for f in os.scandir(input_dir) if f.is_dir()]
    best_loss = np.inf
    for dir in job_dirs:
        # load cv summary
        df = pd.read_csv(osp.join(dir, 'summary.csv'))
        loss = np.nanmean(df.final_val_loss.values)

        if loss < best_loss:
            # copy config file to parent directory
            copy(osp.join(dir, 'config.yaml'), osp.dirname(input_dir))
            best_loss = loss


def generate_hp_file(cfg: DictConfig, target_dir):
    search_space = {k: v for k, v in cfg.hp_search_space.items() if k in cfg.model.keys()}
    hp_file = osp.join(target_dir, 'hyperparameters.txt')

    names, values = zip(*search_space.items())
    all_combinations = [dict(zip(names, v)) for v in it.product(*values)]

    with open(hp_file, 'w') as f:
        for combi in all_combinations:
            hp_str = " ".join([f'model.{name}={val}' for name, val in combi.items()]) + "\n"
            f.write(hp_str)

    if cfg.verbose:
        print("successfully generated hyperparameter settings file")
        print(f"File path: {hp_file}")
        print(f"Number of combinations: {len(all_combinations)} \n")

    return hp_file, len(all_combinations)


if __name__ == '__main__':

    run()

<|MERGE_RESOLUTION|>--- conflicted
+++ resolved
@@ -18,7 +18,10 @@
     if cfg.verbose: print(f'hydra working directory: {os.getcwd()}')
 
     overrides = HydraConfig.get().overrides.task
-    overrides = [o for o in overrides if (not "task" in o and not "model=" in o and not "datasource=" in o)]
+    overrides = [o for o in overrides if (not "task" in o and 
+                                          not "model=" in o and 
+                                          not "datasource=" in o and
+                                          not "model_dir=" in o)]
     overrides = " ".join(overrides)
 
     target_dir = osp.join(cfg.device.root, cfg.output_dir, cfg.datasource.name, cfg.model.name)
@@ -154,15 +157,10 @@
 
     for year in test_years:
         assert hasattr(cfg, 'model_dir')
-<<<<<<< HEAD
-        model_dir = osp.join(cfg.device.root, cfg.model_dir)
-        base_dir = osp.dirname(model_dir)
-        output_path = model_dir
-=======
+
         cfg.model_dir = osp.join(cfg.device.root, cfg.model_dir)
         base_dir = osp.dirname(cfg.model_dir)
         output_path = cfg.model_dir
->>>>>>> 828c6c98
 
         cfg.sub_dir = ''
 
@@ -170,7 +168,8 @@
 
         with open(osp.join(base_dir, 'config.yaml'), 'w') as f:
             OmegaConf.save(config=cfg, f=f)
-            overrides = re.sub('[+]', '', overrides)
+        
+        overrides = re.sub('[+]', '', overrides)
 
         if cfg.verbose:
             print(f"Eval for year {year}")
