--- conflicted
+++ resolved
@@ -92,17 +92,9 @@
         if osp.isdir(input_dir):
             determine_best_hp(input_dir)
 
-<<<<<<< HEAD
-            yaml = ruamel.yaml.YAML()
-            fp = osp.join(base_dir, 'config.yaml')
-            with open(fp, 'r') as f:
-                best_hp_config = yaml.load(f)
-            best_hp_config['task'] = cfg.task
-
-=======
             best_hp_config = OmegaConf.load(osp.join(base_dir, 'config.yaml'))
             best_hp_config.task = cfg.task
->>>>>>> 12057522
+
             with open(osp.join(base_dir, 'config.yaml'), 'w') as f:
                 OmegaConf.save(config=best_hp_config, f=f)
 
