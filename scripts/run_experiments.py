--- conflicted
+++ resolved
@@ -168,12 +168,7 @@
 
         with open(osp.join(base_dir, 'config.yaml'), 'w') as f:
             OmegaConf.save(config=cfg, f=f)
-<<<<<<< HEAD
-        
-=======
-
-        overrides = [o for o in overrides if not "model_dir" in o]
->>>>>>> 6d50fafa
+
         overrides = re.sub('[+]', '', overrides)
 
         if cfg.verbose:
