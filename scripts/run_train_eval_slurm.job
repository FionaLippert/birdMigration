#!/bin/bash

#SBATCH --partition=gpu_shared
#SBATCH --gres=gpu:1
#SBATCH --job-name=outerCV
#SBATCH --time=120:00:00
#SBATCH --output=slurm_output_%A_%a.out
#SBATCH --mail-type=BEGIN,END
#SBATCH --mail-user=f.lippert@uva.nl

# Note: use --partition=gpu_shared if not all GPUs on a node are needed, --gpus=2 would give 2 of them
# Note: use --partition=gpu_short for debugging


source activate birds

module load 2020
module load CUDA/11.0.2-GCC-9.3.0
module load cuDNN/8.0.3.33-gcccuda-2020a
module load NCCL/2.7.8-gcccuda-2020a

# read command line arguments
WDIR=$1 # working directory (entry point to data, scripts, models etc.)
OUTPUTDIR=$2 # directory to which grid search results will be written
CONFIGPATH=$3 # hydra config path (with best settings from grid search)
TEST_YEAR=$4 # year to hold out in cross-validation
OVERRIDES=$5 # slurm config overrides

echo $OVERRIDES

mkdir -p $OUTPUTDIR

#Copy all necessary input files to scratch
mkdir "$TMPDIR"/data
cp -r $WDIR/data/preprocessed "$TMPDIR"/data

cd $WDIR/scripts

# run training and testing using best hyperparameter setting
srun python run.py -cp $CONFIGPATH \
  sub_dir=trial_$SLURM_ARRAY_TASK_ID \
  device.root=$TMPDIR \
<<<<<<< HEAD
	#task=train_eval \
=======
>>>>>>> 5bef32a5
	datasource.test_year=$TEST_YEAR \
	datasource.val_train_split=0.01 \
	job_id=$SLURM_ARRAY_TASK_ID \
	output_dir=$OUTPUTDIR \
	$OVERRIDES<|MERGE_RESOLUTION|>--- conflicted
+++ resolved
@@ -40,10 +40,6 @@
 srun python run.py -cp $CONFIGPATH \
   sub_dir=trial_$SLURM_ARRAY_TASK_ID \
   device.root=$TMPDIR \
-<<<<<<< HEAD
-	#task=train_eval \
-=======
->>>>>>> 5bef32a5
 	datasource.test_year=$TEST_YEAR \
 	datasource.val_train_split=0.01 \
 	job_id=$SLURM_ARRAY_TASK_ID \
