--- conflicted
+++ resolved
@@ -222,16 +222,6 @@
         # env_surface = era5interface.extract_points(osp.join(data_dir, 'env', data_source, season, year, 'surface.nc'),
         #                                      cells.lon.values, cells.lat.values, t_range.tz_localize(None), vars=env_vars)
 
-<<<<<<< HEAD
-        env_data = era5interface.compute_cell_avg(
-            osp.join(data_dir, 'env', data_source, season, year, 'pressure_level_850.nc'),
-            env_areas, t_range.tz_localize(None), vars=env_vars)
-        env_data.update(era5interface.compute_cell_avg(osp.join(data_dir, 'env', data_source, season, year, 'surface.nc'),
-                                                   env_areas, t_range.tz_localize(None), vars=env_vars))
-        
-        #env_data = env_850.update(env_surface)
-        print(env_data)
-=======
         # env_850 = era5interface.compute_cell_avg(
         #     osp.join(data_dir, 'env', data_source, season, year, 'pressure_level_850.nc'),
         #     env_areas, t_range.tz_localize(None), vars=env_vars)
@@ -239,7 +229,6 @@
         # env_surface = era5interface.compute_cell_avg(osp.join(data_dir, 'env', data_source, season, year, 'surface.nc'),
         #                                            env_areas, t_range.tz_localize(None), vars=env_vars)
         # env_data = env_850.update(env_surface)
->>>>>>> 271052e0
 
         # env_850_radars = era5interface.extract_points(
         #     osp.join(data_dir, 'env', data_source, season, year, 'pressure_level_850.nc'),
