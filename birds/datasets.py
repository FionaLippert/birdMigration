import numpy as np
import networkx as nx
import os.path as osp
import os
import pandas as pd
import geopandas as gpd
import pickle
from pvlib import solarposition
import itertools as it

from birds import spatial, datahandling, era5interface, abm

# RADAR_REPLACEMENTS = {'nldbl': 'nlhrw'}


def prepare_features(target_dir, data_dir, year, data_source, **kwargs):
    """
    Prepare static and dynamic features for all radars available in the given year and season.

    :param target_dir: directory where features will be written to
    :param data_dir: directory containting all relevant data
    :param year: year of interest
    :param data_source: 'radar' or 'abm' (simulated data)
    """
    print(target_dir)

    # load static features
    if data_source == 'abm':
        print('abm')
        df = gpd.read_file(osp.join(data_dir, 'abm', 'all_radars.shp'))
        radars = dict(zip(zip(df.lon, df.lat), df.radar.values))
    else:
        print('radar')
        season = kwargs.get('season', 'fall')
        radar_dir = osp.join(data_dir, data_source, season, year)
        print(radar_dir)
        radars = datahandling.load_radars(radar_dir)

    print('prepare static features')
    cells, radar_buffers, G, cell_to_radar_edges, radar_to_cell_edges = static_features(radars, **kwargs)

    # save to disk
    cells.to_file(osp.join(target_dir, 'tessellation.shp'))
    radar_buffers.to_file(osp.join(target_dir, 'radar_buffers.shp'))

    cell_df = cells.drop(columns='geometry')
    cell_df.to_csv(osp.join(target_dir, 'static_cell_features.csv'))

    radar_df = radar_buffers.drop(columns='geometry')
    radar_df.to_csv(osp.join(target_dir, 'static_radar_features.csv'))

    radar_to_cell_edges.to_csv(osp.join(target_dir, 'radar_to_cell_edges.csv'))
    cell_to_radar_edges.to_csv(osp.join(target_dir, 'cell_to_radar_edges.csv'))

    nx.write_graphml(G, osp.join(target_dir, 'delaunay.graphml'), infer_numeric_types=True)

    if kwargs.get('process_dynamic', True):
        # load dynamic features
        dynamic_feature_df, measurement_df = dynamic_features(data_dir, year, data_source,
                                                              cells, radar_buffers, **kwargs)
        # save to disk
        dynamic_feature_df.to_csv(osp.join(target_dir, 'dynamic_cell_features.csv'))
        measurement_df.to_csv(osp.join(target_dir, 'dynamic_radar_features.csv'))


def static_features(radars, **kwargs):
    """
    For a given set of radars, construct tessellation and associated static features.

    These features include: Delaunay triangulation (graph), cell areas, length and orientation of cell faces,
    distances between radars, and 25km buffers around radars used for bird estimation.

    :param radars: mapping from radar coordinates (lon, lat) to names
    :return: tessellation (geopandas dataframe), radar buffers (geopandas dataframe),
        Delaunay triangulation (networkx graph)
    """

    # check for radars to exclude
    exclude = []
    exclude.extend(kwargs.get('exclude', []))

    replacements = kwargs.get('replacements', {})

    for r1, r2 in replacements.items():
        # if two radars are available for the same location, use the first one
        if (r1 in radars.values()) and (r2 in radars.values()):
            exclude.append(r2)

    radars = {k: v for k, v in radars.items() if not v in exclude}
    print(f'radars: {radars}')
    print(f'excluded radars: {exclude}')


    # voronoi tesselation and associated graph
    edge_type = kwargs.get('edge_type', 'voronoi')
    ndummy = kwargs.get('n_dummy_radars', 0) if edge_type == 'voronoi' else 0
    space = spatial.Spatial(radars, n_dummy_radars=ndummy, buffer=kwargs.get('buffer', 150_000))

    # load nlcd land cover data as geopandas dataframe
    landcover_fp = kwargs.get('landcover_data', '')
    if osp.isfile(landcover_fp):
        landcover_gdf = gpd.read_file(landcover_fp)
    else:
        landcover_gdf = None

    if edge_type == 'hexagons':
        cells, G = space.hexagons(resolution=kwargs.get('h3_resolution'))
        cells = space.add_landcover_info(cells, landcover_gdf, on='h3_id')
    else:
        cells, G = space.voronoi()
        cells = space.add_landcover_info(cells, landcover_gdf, on='ID')

    print('create radar buffer dataframe')
    obs_range = kwargs.get('observation_range', 25_000)
    interp_range = kwargs.get('interpolation_range', 300_000)

    # 25 km buffers around radars
    radar_buffers = space.radar_buffers(obs_range)

    # compute areas of voronoi cells and radar buffers [unit is km^2]
    radar_buffers['area_km2'] = radar_buffers.area / 10**6
    cells['area_km2'] = cells.area / 10**6

    radar_buffers = radar_buffers.to_crs(space.crs_lonlat) #(f'epsg:{space.epsg_lonlat}')
    cells = cells.to_crs(space.crs_lonlat)

    # edges defining observation model from cells to radars
    cell_to_radar_edges = space.cell_to_radar_edges(obs_range)

    # edges defining interpolation model from radars to cells
    radar_to_cell_edges = space.radar_to_cell_edges(interp_range)

    print('done with static preprocessing')

    return cells, radar_buffers, G, cell_to_radar_edges, radar_to_cell_edges

def dynamic_features(data_dir, year, data_source, cells, radar_buffers, **kwargs):
    """
    Load all dynamic features, including bird densities and velocities, environmental data, and derived features
    such as estimated accumulation of bird on the ground due to adverse weather.

    Missing data is interpolated, but marked as missing.

    :param data_dir: directory containing all relevant data
    :param year: year of interest
    :param data_source: 'radar' or 'abm' (simulated data)
    :param voronoi: Voronoi tessellation (geopandas dataframe)
    :param radar_buffers: radar buffers with static features (geopandas dataframe)
    :return: dynamic features (pandas dataframe), measurements (pandas dataframe)
    """

    # env_points = kwargs.get('env_points', 100)
    # random_seed = kwargs.get('seed', 1234)

    season = kwargs.get('season', 'fall')
    pref_dirs = kwargs.get('pref_dirs', {'spring': 58, 'fall': 223})
    pref_dir = pref_dirs[season]
    wp_threshold = kwargs.get('wp_threshold', -0.5)
    edge_type = kwargs.get('edge_type', 'voronoi')
    t_unit = kwargs.get('t_unit', '1H')

    # load list of radars and time points to exclude due to rain and other artifacts
    excludes_path = osp.join(data_dir, data_source, kwargs.get('excludes', ''))
    if osp.isfile(excludes_path) and excludes_path.endswith('.csv'):
        print('load exclude file')
        df_excludes = pd.read_csv(excludes_path)
        df_excludes.start = pd.DatetimeIndex(df_excludes.start).tz_localize('UTC')
        df_excludes.end = pd.DatetimeIndex(df_excludes.end).tz_localize('UTC')
        df_excludes.radar = df_excludes.radar.str.lower()
    else:
        df_excludes = pd.DataFrame({'radar': [], 'start': [], 'end': []})
        print(f'did not find file {excludes_path}')
    print(df_excludes.head())

    print(f'##### load data for {season} {year} #####')

    if data_source in ['radar', 'nexrad']:
        print(f'load radar data')
        radar_dir = osp.join(data_dir, data_source)
        radar_names = radar_buffers.query('observed == True').radar.values
        radar2dataID = dict(zip(radar_names, range(len(radar_names))))
        birds_km2, _, t_range = datahandling.load_season(radar_dir, season, year, ['vid'],
                                                         t_unit=t_unit, mask_days=False,
                                                         radar_names=radar_names,
                                                         interpolate_nans=False)

        radar_data, _, t_range = datahandling.load_season(radar_dir, season, year, ['u', 'v'], #['ff', 'dd', 'u', 'v'],
                                                          t_unit=t_unit, mask_days=False,
                                                          radar_names=radar_names,
                                                          interpolate_nans=False)

        #bird_speed = radar_data[:, 0, :]
        #bird_direction = radar_data[:, 1, :]
        bird_u = radar_data[:, 0, :]
        bird_v = radar_data[:, 1, :]

        # rescale according to voronoi cell size
        # data = birds_km2 * observed_cells.area_km2.to_numpy()[:, None]
        t_range = t_range.tz_localize('UTC')

    elif data_source == 'abm':
        print(f'load abm data')
        abm_dir = osp.join(data_dir, 'abm')
        observed_cells = cells.query('observed == True')
        cells2dataID = dict(zip(observed_cells.ID.values, range(len(observed_cells))))
        data, t_range, bird_u, bird_v = abm.load_season(abm_dir, season, year, observed_cells)

        # radar_buffers_radars = radar_buffers.query('observed == True')
        # buffer_data = abm.load_season(abm_dir, season, year, radar_buffers_radars, uv=False)[0]

        # rescale to birds per km^2
        birds_km2 = data / observed_cells.area_km2.to_numpy()[:, None]
        #birds_km2_from_buffer = buffer_data / radar_buffers_radars.area_km2.to_numpy()[:, None]
        # rescale to birds per voronoi cell
        #birds_from_buffer = birds_km2_from_buffer * voronoi_radars.area_km2.to_numpy()[:, None]

    # time range for solar positions to be able to infer dusk and dawn
    solar_t_range = t_range.insert(-1, t_range[-1] + pd.Timedelta(t_range.freq))

    T = len(t_range)

    print('load env data')
    env_vars = kwargs.get('env_vars', ['u', 'v', 'u10', 'v10', 'cc', 'tp', 'sp', 't2m', 'sshf'])
    env_vars = [v for v in env_vars if not v in ['night', 'dusk', 'dawn', 'dayofyear', 'solarpos', 'solarpos_dt']]

    if len(env_vars) > 0:
        if edge_type == 'none':
            env_areas = radar_buffers.geometry
        else:
            env_areas = cells.geometry
        # env_850 = era5interface.compute_cell_avg(osp.join(data_dir, 'env', data_source, season, year, 'pressure_level_850.nc'),
        #                                      env_areas, env_points,
        #                                      t_range.tz_localize(None), vars=env_vars, seed=random_seed)
        # env_surface = era5interface.compute_cell_avg(osp.join(data_dir, 'env', data_source, season, year, 'surface.nc'),
        #                                      env_areas, env_points,
        #                                      t_range.tz_localize(None), vars=env_vars, seed=random_seed)

        # env_850 = era5interface.extract_points(osp.join(data_dir, 'env', data_source, season, year, 'pressure_level_850.nc'),
        #                                      cells.lon.values, cells.lat.values, t_range.tz_localize(None), vars=env_vars)
        # env_surface = era5interface.extract_points(osp.join(data_dir, 'env', data_source, season, year, 'surface.nc'),
        #                                      cells.lon.values, cells.lat.values, t_range.tz_localize(None), vars=env_vars)

        env_850 = era5interface.compute_cell_avg(
            osp.join(data_dir, 'env', data_source, season, year, 'pressure_level_850.nc'),
            env_areas, t_range.tz_localize(None), vars=env_vars)
        env_surface = era5interface.compute_cell_avg(osp.join(data_dir, 'env', data_source, season, year, 'surface.nc'),
                                                   env_areas, t_range.tz_localize(None), vars=env_vars)

        env_data = env_850.update(env_surface)
        print(env_data)

        # env_850_radars = era5interface.extract_points(
        #     osp.join(data_dir, 'env', data_source, season, year, 'pressure_level_850.nc'),
        #     radar_buffers.lon.values, radar_buffers.lat.values, t_range.tz_localize(None), vars=env_vars)
        # # env_surface_radars = era5interface.extract_points(osp.join(data_dir, 'env', data_source, season, year, 'surface.nc'),
        #                                            radar_buffers.lon.values, radar_buffers.lat.values, t_range.tz_localize(None),
        #                                            vars=env_vars)
        #
        # env_data_radars = env_850_radars.merge(env_surface_radars)

    dfs = []
    for ridx, row in cells.iterrows():

        df = {}

        # df['radar'] = [row.radar] * len(t_range)
        df['ID'] = [row.ID] * len(t_range)

        #print(f'preprocess radar {row.radar}')

        # time related variables for radar ridx
        solarpos = np.array(solarposition.get_solarposition(solar_t_range, row.lat, row.lon).elevation)
        night = np.logical_or(solarpos[:-1] < -6, solarpos[1:] < -6)
        df['solarpos_dt'] = solarpos[:-1] - solarpos[1:]
        df['solarpos'] = solarpos[:-1]
        df['night'] = night
        df['dusk'] = np.logical_and(solarpos[:-1] >=6, solarpos[1:] < 6)  # switching from day to night
        df['dawn'] = np.logical_and(solarpos[:-1] < 6, solarpos[1:] >=6)  # switching from night to day
        df['datetime'] = t_range
        #df['dayofyear'] = pd.DatetimeIndex(t_range).dayofyear
        df['tidx'] = np.arange(t_range.size)

        # # bird related columns
        # cols = ['birds', 'birds_km2', 'bird_u', 'bird_v']

        # # bird measurements for cell ridx
        # radars = []
        # if row.observed:
        #     if data_source == 'abm':
        #         # link to cell observations
        #         data_indices = [cells2dataID[row.ID]]
        #     else:
        #         # link to radar observations within cell
        #         if edge_type == 'hexagons':
        #             radars = eval(row.radar)
        #         else:
        #             radars = [row.radar]
        #         data_indices = [radar2dataID[r] for r in radars]
        #
        #     # average over all observations
        #     df['birds_km2'] = birds_km2[data_indices].mean(0)
        #     df['bird_u'] = bird_u[data_indices].mean(0)
        #     df['bird_v'] = bird_v[data_indices].mean(0)
        #
        #     df['birds'] = df['birds_km2'] * row.area_km2
        #
        #     if not data_source == 'abm':
        #         df['bird_speed'] = bird_speed[data_indices].mean(0)
        #         df['bird_direction'] = bird_direction[data_indices].mean(0)
        #
        #         cols.extend(['bird_speed', 'bird_direction'])
        #
        #     df['missing'] = [False] * T
        #
        # else:
        #     # no observations available for this cell
        #     df['birds'] = [0] * T
        #     df['birds_km2'] = [0] * T
        #     df['bird_u'] = [0] * T
        #     df['bird_v'] = [0] * T
        #
        #     if not data_source == 'abm':
        #         df['bird_speed'] = [0] * T
        #         df['bird_direction'] = [0] * T
        #
        #         cols.extend(['bird_speed', 'bird_direction'])
        #
        #     df['missing'] = [True] * T
        #

        if len(env_vars) > 0:
            # environmental variables for cell ridx
            for var in env_vars:
<<<<<<< HEAD
                # df[var] = env_data[var].data[:, ridx]
                df[var] = env_data[var][:, ridx]
                print(f'{var} data: {df[var]}')
=======
                df[var] = env_data[var].data[:, ridx]
>>>>>>> dfe6d3ec
            #     if var in env_850:
            #         print(f'found {var} in env_850 dataset')
            #         df[var] = env_850[var][ridx]
            #     elif var in env_surface:
            #         print(f'found {var} in surface dataset')
            #         df[var] = env_surface[var][ridx]
            #df['wind_speed'] = np.sqrt(np.square(df['u']) + np.square(df['v']))
            # Note that here wind direction is the direction into which the wind is blowing,
            # which is the opposite of the standard meteorological wind direction

            #df['wind_dir'] = (abm.uv2deg(df['u'], df['v']) + 360) % 360

            # compute accumulation variables (for baseline models)
            groups = [list(g) for k, g in it.groupby(enumerate(df['night']), key=lambda x: x[-1])]
            nights = [[item[0] for item in g] for g in groups if g[0][1]]
            df['nightID'] = np.zeros(t_range.size)
            df['frac_night_fw'] = np.zeros(t_range.size)
            df['frac_night_bw'] = np.zeros(t_range.size)
            #df['acc_rain'] = np.zeros(t_range.size)
            #df['acc_wind'] = np.zeros(t_range.size)
            #df['wind_profit'] = np.zeros(t_range.size)
            #acc_rain = 0
            #u_rain = 0
            #acc_wind = 0
            #u_wind = 0
            for nidx, night in enumerate(nights):
                df['nightID'][night] = np.ones(len(night)) * (nidx + 1)

                # relative night time
                df['frac_night_fw'][night] = np.arange(1, len(night) + 1) / len(night) # increasing
                df['frac_night_bw'][night] = np.arange(len(night), 0, -1) / len(night) # decreasing

                # accumulation due to rain in the past nights
                #acc_rain = acc_rain/3 + u_rain * 2/3
                #df['acc_rain'][night] = np.ones(len(night)) * acc_rain
                # compute proportion of hours with rain during the night
                #u_rain = np.mean(df['tp'][night] > 0.01)

                # accumulation due to unfavourable wind in the past nights
                #acc_wind = acc_wind/3 + u_wind * 2/3
                #df['acc_wind'][night] = np.ones(len(night)) * acc_wind
                # compute wind profit for bird with speed 12 m/s and flight direction 223 degree north
                #v_air = np.ones(len(night)) * 12
                #alpha = np.ones(len(night)) * pref_dir
                #df['wind_profit'][night] = v_air - np.sqrt(v_air**2 + df['wind_speed'][night]**2 -
                #                                           2 * v_air * df['wind_speed'][night] *
                #                                           np.cos(np.deg2rad(alpha-df['wind_dir'][night])))
                #u_wind = np.mean(df['wind_profit'][night]) < wp_threshold
        cell_df = pd.DataFrame(df)

        #cell_df['missing'] = 0

        # if row.observed:
        #
        #     # find time points to exclude for radars within this cell
        #     for r in radars:
        #         for edx, exclude in df_excludes.query(f'radar == "{r}"').iterrows():
        #             cell_df['missing'] += ((t_range >= exclude.start) & (t_range <= exclude.end))
        #     cell_df['missing'] = cell_df['missing'].astype(bool)
        #
        #     # set bird quantities to NaN for these time points
        #     cell_df.loc[cell_df['missing'], cols] = np.nan
        #
        #     for col in cols:
        #         # radar quantities being exactly 0 during the night are missing,
        #         # radar quantities during the day are set to 0
        #         cell_df[col] = cell_df.apply(lambda row: np.nan if (row.night and not row[col])
        #                                                 else (0 if not row.night else row[col]), axis=1)
        #
        #         # remember missing radar observations
        #         cell_df['missing'] = cell_df['missing'] | cell_df[col].isna()
        #
        #         if not data_source == 'abm':
        #
        #             # fill missing bird measurements by interpolation
        #             if col == 'bird_direction':
        #                 # use "nearest", to avoid artifacts of interpolating between e.g. 350 and 2 degree
        #                 cell_df[col] = cell_df[col].interpolate(method='nearest').ffill().bfill()
        #             else:
        #                 # for all other quantities simply interpolate linearly
        #                 cell_df[col] = cell_df[col].interpolate(method='linear', limit_direction='both')
        #         else:
        #
        #             # fill missing bird measurements with 0
        #             cell_df[col].fillna(0, inplace=True)

        dfs.append(cell_df)
        # print(f'found {cell_df.missing.sum()} missing time points')

    dynamic_feature_df = pd.concat(dfs, ignore_index=True)
    print(f'feature columns: {dynamic_feature_df.columns}')
    print(dynamic_feature_df.head())
    # print(dynamic_feature_df.isna().sum())

    dfs = []
    for ridx, row in radar_buffers.iterrows():

        df = {}

        df['radar'] = [row.radar] * len(t_range)
        df['ID'] = [row.ID] * len(t_range)

        # time related variables for radar ridx
        solarpos = np.array(solarposition.get_solarposition(solar_t_range, row.lat, row.lon).elevation)
        df['night'] = np.logical_or(solarpos[:-1] < -6, solarpos[1:] < -6)
        df['datetime'] = t_range
        df['tidx'] = np.arange(t_range.size)
        df['solarpos_dt'] = solarpos[:-1] - solarpos[1:]
        df['solarpos'] = solarpos[:-1]
        #df['dusk'] = np.logical_and(solarpos[:-1] >= 6, solarpos[1:] < 6)  # switching from day to night
        #df['dawn'] = np.logical_and(solarpos[:-1] < 6, solarpos[1:] >= 6)  # switching from night to day
        #df['dayofyear'] = pd.DatetimeIndex(t_range).dayofyear

        # if len(env_vars) > 0:
        #     # environmental variables for radar ridx
        #     for var in env_vars:
        #         df[var] = env_data_radars[var].data[:, ridx]

        # bird related columns
        cols = ['birds_km2', 'bird_u', 'bird_v']

        # bird measurements for radar ridx
        if row.observed:
            df['birds_km2'] = birds_km2[ridx]
            df['bird_u'] = bird_u[ridx]
            df['bird_v'] = bird_v[ridx]
            df['missing_birds_km2'] = [0] * T
            df['missing_birds_uv'] = [0] * T
        else:
            df['birds_km2'] = [np.nan] * T
            df['bird_u'] = [np.nan] * T
            df['bird_v'] = [np.nan] * T
            df['missing_birds_km2'] = [1] * T
            df['missing_birds_uv'] = [1] * T

        radar_df = pd.DataFrame(df)

        # find time points to exclude for radars within this cell
        for edx, exclude in df_excludes.query(f'radar == "{row.radar}"').iterrows():
            radar_df['missing_birds_km2'] += ((t_range >= exclude.start) & (t_range <= exclude.end))
            radar_df['missing_birds_uv'] += ((t_range >= exclude.start) & (t_range <= exclude.end))
        radar_df['missing_birds_km2'] = radar_df['missing_birds_km2'].astype(bool)
        radar_df['missing_birds_uv'] = radar_df['missing_birds_uv'].astype(bool)

        # set bird quantities to NaN for these time points
        radar_df.loc[radar_df['missing_birds_km2'], 'birds_km2'] = np.nan
        radar_df.loc[radar_df['missing_birds_uv'], ['bird_u', 'bird_v']] = np.nan

        for col in cols:
            # radar quantities being exactly 0 during the night are missing,
            # radar quantities during the day are set to 0
            radar_df[col] = radar_df.apply(lambda row: np.nan if (row.night and not row[col])
            else (0 if not row.night else row[col]), axis=1)

            print(f'check missing data for column {col}')

            # remember missing radar observations
            if col == 'birds_kms':
                radar_df['missing_birds_km2'] = radar_df['missing_birds_km2'] | radar_df[col].isna()
            else:
                radar_df['missing_birds_uv'] = radar_df['missing_birds_uv'] | radar_df[col].isna()

            # interpolate linearly to fill missing data points
            radar_df[col] = radar_df[col].interpolate(method='linear', limit_direction='both')

        #radar_df['missing'] = radar_df.apply(lambda row: row.missing_birds_km2 or row.missing_birds_uv, axis=1)

        dfs.append(radar_df)
        print(f'found {radar_df.missing_birds_km2.sum()} missing birds_km2 time points')
        print(f'found {radar_df.missing_birds_uv.sum()} missing birds_uv time points')
        #print(f'found {radar_df.missing.sum()} missing time points in total')



    measurement_df = pd.concat(dfs, ignore_index=True)
    print(f'measurement columns: {measurement_df.columns}')

    return dynamic_feature_df, measurement_df<|MERGE_RESOLUTION|>--- conflicted
+++ resolved
@@ -331,13 +331,9 @@
         if len(env_vars) > 0:
             # environmental variables for cell ridx
             for var in env_vars:
-<<<<<<< HEAD
                 # df[var] = env_data[var].data[:, ridx]
                 df[var] = env_data[var][:, ridx]
                 print(f'{var} data: {df[var]}')
-=======
-                df[var] = env_data[var].data[:, ridx]
->>>>>>> dfe6d3ec
             #     if var in env_850:
             #         print(f'found {var} in env_850 dataset')
             #         df[var] = env_850[var][ridx]
