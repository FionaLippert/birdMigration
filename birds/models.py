--- conflicted
+++ resolved
@@ -265,11 +265,8 @@
 class SourceSinkMLP(torch.nn.Module):
 
     def __init__(self, n_in, **kwargs):
-<<<<<<< HEAD
-        super(NodeLSTM, self).__init__()
-=======
+
         super(SourceSinkMLP, self).__init__()
->>>>>>> f517b301
 
         self.n_hidden = kwargs.get('n_hidden', 64)
         self.dropout_p = kwargs.get('dropout_p', 0)
@@ -279,17 +276,11 @@
                                            torch.nn.LeakyReLU(),
                                            torch.nn.Linear(self.n_hidden, 2))
 
-<<<<<<< HEAD
-        self.hidden2sink = torch.nn.Sequential(torch.nn.Linear(self.n_hidden + n_in, self.n_hidden),
-                                                 torch.nn.Dropout(p=self.dropout_p),
-                                                 torch.nn.ReLU(),
-                                                 torch.nn.Linear(self.n_hidden, 1))
-=======
+
         #self.hidden2sink = torch.nn.Sequential(torch.nn.Linear(self.n_hidden + n_in, self.n_hidden),
         #                                         torch.nn.Dropout(p=self.dropout_p),
         #                                         torch.nn.ReLU(),
         #                                         torch.nn.Linear(self.n_hidden, 1))
->>>>>>> f517b301
 
         self.reset_parameters()
 
@@ -300,17 +291,13 @@
 
     def forward(self, hidden, inputs):
         inputs = torch.cat([hidden, inputs], dim=1)
-<<<<<<< HEAD
-        source = F.relu(self.hidden2source(inputs))
-        sink = F.sigmoid(self.hidden2sink(inputs))
-=======
+
         source_sink = self.hidden2source(inputs)
         #sink = F.sigmoid(self.hidden2sink(inputs))
 
         #source_sink = F.tanh(self.hidden2source(h))
         source = F.sigmoid(source_sink[:, 0].view(-1, 1))
         sink = F.sigmoid(source_sink[:, 1].view(-1, 1))
->>>>>>> f517b301
 
         return source, sink
         #return source_sink
