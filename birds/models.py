import torch
from torch import nn
from torch.autograd import Variable
import torch.nn.functional as F
from torch_geometric.data import Data, DataLoader, Dataset, InMemoryDataset
from torch_geometric.nn import MessagePassing, inits
from torch_geometric.utils import add_self_loops, degree, to_dense_adj, dense_to_sparse, softmax
#from torch_geometric_temporal.nn.recurrent import DCRNN
import numpy as np
import os.path as osp
import os


def init_weights(m):
    if type(m) == nn.Linear:
        #inits.glorot(m.weight)
        #nn.init.xavier_normal_(m.weight)
        nn.init.kaiming_normal_(m.weight, nonlinearity='relu')
        #if hasattr(m, 'bias'): inits.zeros(m.bias)
    # elif type(m) == nn.LSTMCell:
    #     for name, param in m.named_parameters():
    #         if 'bias' in name:
    #             inits.zeros(param)
    #         elif 'weight' in name:
    #             inits.glorot(param)

class LSTM(torch.nn.Module):
    """
   Standard LSTM taking all observed/predicted bird densities and environmental features as input to LSTM
   Args:
       in_channels (int): number of input features (node features x number of nodes)
       hidden_channels (int): number of units per hidden layer
       out_channels (int): number of nodes x number of outputs per node
       timesteps (int): length of forecasting horizon
   """
    def __init__(self, **kwargs):
        super(LSTM, self).__init__()

        self.horizon = kwargs.get('horizon', 40)
        self.dropout_p = kwargs.get('dropout_p', 0)
        self.n_hidden = kwargs.get('n_hidden', 16)
        self.n_in = 5 + kwargs.get('n_env', 4)
        self.n_nodes = kwargs.get('n_nodes', 22)
        self.n_layers = kwargs.get('n_layers', 1)
        self.force_zeros = kwargs.get('force_zeros', False)
        self.teacher_forcing = kwargs.get('teacher_forcing', 0)

        torch.manual_seed(kwargs.get('seed', 1234))


        self.fc_in = torch.nn.Linear(self.n_in*self.n_nodes, self.n_hidden)
        self.lstm_layers = nn.ModuleList([torch.nn.LSTMCell(self.n_hidden, self.n_hidden) for l in range(self.n_layers)])
        self.fc_out = torch.nn.Linear(self.n_hidden, self.n_nodes)


    def forward(self, data):

        x = data.x[:, 0]
        # states = torch.zeros(1, self.hidden_channels).to(x.device)
        # hidden = torch.zeros(1, self.hidden_channels).to(x.device)
        h_t = [torch.zeros(1, self.n_hidden, device=x.device) for l in range(self.n_layers)]
        c_t = [torch.zeros(1, self.n_hidden, device=x.device) for l in range(self.n_layers)]

        #hidden = None

        y_hat = [x]
        for t in range(self.horizon):
            r = torch.rand(1)
            if r < self.teacher_forcing:
                x = data.x[:, t]


            # use both bird prediction/observation and environmental features as input to LSTM
            inputs = torch.cat([data.coords.flatten(),
                                data.env[..., t+1].flatten(),
                                data.local_dusk[:, t].float().flatten(),
                                data.local_dawn[:, t+1].float().flatten(),
                                x], dim=0).view(1, -1)

            # multi-layer LSTM
            inputs = self.fc_in(inputs) #.relu()
            h_t[0], c_t[0] = self.lstm_layers[0](inputs, (h_t[0], c_t[0]))
            for l in range(1, self.n_layers):
                h_t[l], c_t[l] = self.lstm_layers[l](h_t[l-1], (h_t[l], c_t[l]))

            x = x + self.fc_out(h_t[-1]).tanh().view(-1)

            if self.force_zeros:
                # for locations where it is night: set birds in the air to zero
                x = x * data.local_night[:, t+1]

            y_hat.append(x)

        return torch.stack(y_hat, dim=1)


class MLP(torch.nn.Module):
    """
    Standard MLP mapping concatenated features of all nodes at time t to migration intensities
    of all nodes at time t
    Args:
        in_channels (int): number of input features (node features x number of nodes)
        hidden_channels (int): number of units per hidden layer
        out_channels (int): number of nodes x number of outputs per node
        timesteps (int): length of forecasting horizon
    """
    def __init__(self, in_channels, hidden_channels, out_channels, horizon, n_layers=1, dropout_p=0.5, seed=12345):
        super(MLP, self).__init__()

        torch.manual_seed(seed)

        self.fc_in = torch.nn.Linear(in_channels, hidden_channels)
        self.fc_hidden = nn.ModuleList([torch.nn.Linear(hidden_channels, hidden_channels) for _ in range(n_layers - 1)])
        self.fc_out = torch.nn.Linear(hidden_channels, out_channels)
        self.horizon = horizon
        self.dropout_p = dropout_p

        self.reset_parameters()

    def reset_parameters(self):

        init_weights(self.fc_in)
        init_weights(self.fc_out)
        self.fc_hidden.apply(init_weights)

    def forward(self, data):

        y_hat = []
        for t in range(self.horizon + 1):

            features = torch.cat([data.coords.flatten(),
                                  data.env[..., t].flatten()], dim=0)
            x = self.fc_in(features)
            x = F.relu(x)
            x = F.dropout(x, p=self.dropout_p, training=self.training)

            for l in self.fc_hidden:
                x = l(x)
                x = F.relu(x)
                x = F.dropout(x, p=self.dropout_p, training=self.training)

            x = self.fc_out(x)
            x = x.sigmoid()

            # for locations where it is night: set birds in the air to zero
            x = x * data.local_night[:, t]

            y_hat.append(x)

        return torch.stack(y_hat, dim=1)


class LocalMLP(torch.nn.Module):

    def __init__(self, n_env, coord_dim=2, **kwargs):
        super(LocalMLP, self).__init__()

        self.horizon = kwargs.get('horizon', 1)
        self.dropout_p = kwargs.get('dropout_p', 0)
        self.n_hidden = kwargs.get('n_hidden', 16)
        self.use_acc = kwargs.get('use_acc_vars', False)
        self.n_layers = kwargs.get('n_fc_layers', 1)
        self.force_zeros = kwargs.get('force_zeros', False)

        self.n_in = n_env + coord_dim + self.use_acc * 2

        torch.manual_seed(kwargs.get('seed', 1234))

        self.fc_in = torch.nn.Linear(self.n_in, self.n_hidden)
        self.fc_hidden = nn.ModuleList([torch.nn.Linear(self.n_hidden, self.n_hidden)
                                        for _ in range(self.n_layers - 1)])
        self.fc_out = torch.nn.Linear(self.n_hidden, 1)

        self.reset_parameters()

    def reset_parameters(self):

        self.fc_hidden.apply(init_weights)
        init_weights(self.fc_in)
        init_weights(self.fc_out)


    def forward(self, data):

        y_hat = []

        for t in range(self.horizon):

            x = self.step(data.coords, data.env[..., t], acc=data.acc[..., t])

            if self.force_zeros:
                # for locations where it is night: set birds in the air to zero
                x = x * data.local_night[:, t].view(-1, 1)

            y_hat.append(x)

        prediction = torch.cat(y_hat, dim=-1)
        return prediction



    def step(self, coords, env, acc):
        # use only location-specific features to predict migration intensities
        if self.use_acc:
            features = torch.cat([coords, env, acc], dim=1)
        else:
            features = torch.cat([coords, env], dim=1)
        x = F.relu(self.fc_in(features))
        x = F.dropout(x, p=self.dropout_p, training=self.training)

        for l in self.fc_hidden:
            x = F.relu(l(x))
            x = F.dropout(x, p=self.dropout_p, training=self.training)

        x = self.fc_out(x)
        x = x.relu()

        return x


class EdgeFluxMLP(torch.nn.Module):

    def __init__(self, n_in, **kwargs):
        super(EdgeFluxMLP, self).__init__()

        #print(f'edge flux n_in = {n_in}')
        self.n_hidden = kwargs.get('n_hidden', 64)
        self.n_fc_layers = kwargs.get('n_fc_layers', 1)
        self.dropout_p = kwargs.get('dropout_p', 0)

        self.input2hidden = torch.nn.Linear(n_in, self.n_hidden, bias=False)
        self.fc_edge_in = torch.nn.Linear(self.n_hidden * 2, self.n_hidden)
        self.fc_edge_hidden = nn.ModuleList([torch.nn.Linear(self.n_hidden, self.n_hidden)
                                             for _ in range(self.n_fc_layers - 1)])
        self.hidden2output = torch.nn.Linear(self.n_hidden, 1)

        self.reset_parameters()

    def reset_parameters(self):

        init_weights(self.input2hidden)
        init_weights(self.fc_edge_in)
        self.fc_edge_hidden.apply(init_weights)
        init_weights(self.hidden2output)


    def forward(self, inputs, hidden_j):

        inputs = self.input2hidden(inputs)
        inputs = torch.cat([inputs, hidden_j], dim=1)

        flux = F.relu(self.fc_edge_in(inputs))
        flux = F.dropout(flux, p=self.dropout_p, training=self.training, inplace=False)

        for l in self.fc_edge_hidden:
            flux = F.relu(l(flux))
            flux = F.dropout(flux, p=self.dropout_p, training=self.training, inplace=False)

        flux = self.hidden2output(flux)
        flux = torch.sigmoid(flux)
        #flux = flux * x_j

        return flux

class SourceSinkMLP(torch.nn.Module):

    def __init__(self, n_in, **kwargs):

        super(SourceSinkMLP, self).__init__()

        self.n_hidden = kwargs.get('n_hidden', 64)
        self.dropout_p = kwargs.get('dropout_p', 0)

        self.hidden2source = torch.nn.Sequential(torch.nn.Linear(self.n_hidden + n_in, self.n_hidden),
                                           torch.nn.Dropout(p=self.dropout_p),
                                           torch.nn.LeakyReLU(),
                                           torch.nn.Linear(self.n_hidden, 2))


        #self.hidden2sink = torch.nn.Sequential(torch.nn.Linear(self.n_hidden + n_in, self.n_hidden),
        #                                         torch.nn.Dropout(p=self.dropout_p),
        #                                         torch.nn.ReLU(),
        #                                         torch.nn.Linear(self.n_hidden, 1))

        self.reset_parameters()

    def reset_parameters(self):

        self.hidden2source.apply(init_weights)
        #self.hidden2sink.apply(init_weights)

    def forward(self, hidden, inputs):
        inputs = torch.cat([hidden, inputs], dim=1)

        source_sink = self.hidden2source(inputs)
        #sink = F.sigmoid(self.hidden2sink(inputs))

        #source_sink = F.tanh(self.hidden2source(h))
        source = F.sigmoid(source_sink[:, 0].view(-1, 1))
        sink = F.sigmoid(source_sink[:, 1].view(-1, 1))

        return source, sink
        #return source_sink


class NodeLSTM(torch.nn.Module):

    def __init__(self, n_in, **kwargs):
        super(NodeLSTM, self).__init__()

        self.n_in = n_in
        self.n_hidden = kwargs.get('n_hidden', 64)
        self.n_lstm_layers = kwargs.get('n_lstm_layers', 2)
        self.use_encoder = kwargs.get('use_encoder', True)
        self.dropout_p = kwargs.get('dropout_p', 0)

        # node embedding
        self.input2hidden = torch.nn.Linear(self.n_in, self.n_hidden, bias=False)

        if self.use_encoder:
            # self.fc_attention = torch.nn.Linear(self.n_hidden * 2, self.n_hidden)
            # self.v_attention = torch.nn.Linear(self.n_hidden, 1, bias=False)
            self.lstm_in = torch.nn.LSTMCell(self.n_hidden * 2, self.n_hidden)
        else:
            self.lstm_in = torch.nn.LSTMCell(self.n_hidden, self.n_hidden)
        self.lstm_layers = nn.ModuleList([torch.nn.LSTMCell(self.n_hidden, self.n_hidden)
                                          for _ in range(self.n_lstm_layers - 1)])

        # self.hidden2out = torch.nn.Sequential(torch.nn.Linear(self.n_hidden, self.n_hidden),
        #                                    torch.nn.Dropout(p=self.dropout_p),
        #                                    torch.nn.LeakyReLU(),
        #                                    torch.nn.Linear(self.n_hidden, 1))
        #
        # self.hidden2in = torch.nn.Sequential(torch.nn.Linear(self.n_hidden, self.n_hidden),
        #                                          torch.nn.Dropout(p=self.dropout_p),
        #                                          torch.nn.ReLU(),
        #                                          torch.nn.Linear(self.n_hidden, 1))

        # self.hidden2output = torch.nn.Sequential(torch.nn.Linear(self.n_hidden, self.n_hidden),
        #                                          torch.nn.Dropout(p=self.dropout_p),
        #                                          torch.nn.ReLU(),
        #                                          torch.nn.Linear(self.n_hidden, 2))

        self.reset_parameters()

    def reset_parameters(self):

        init_weights(self.input2hidden)
        # if self.use_encoder:
        #     init_weights(self.fc_attention)
        #     init_weights(self.v_attention)
        init_weights(self.lstm_in)
        self.lstm_layers.apply(init_weights)
        # self.hidden2in.apply(init_weights)
        # self.hidden2out.apply(init_weights)

    def setup_states(self, h, c, enc_state=None):
        self.h = h
        self.c = c
        self.alphas = []
        self.enc_state = h[-1] #enc_state

    def get_alphas(self):
        alphas = torch.stack(self.alphas)
        return alphas

    def get_hidden(self):
        return self.h[-1]

    def forward(self, inputs):

        inputs = self.input2hidden(inputs)

        if self.use_encoder:
            inputs = torch.cat([inputs, self.enc_state], dim=1)

        # lstm layers
        self.h[0], self.c[0] = self.lstm_in(inputs, (self.h[0], self.c[0]))
        for l in range(self.n_lstm_layers - 1):
            self.h[0] = F.dropout(self.h[0], p=self.dropout_p, training=self.training, inplace=False)
            self.c[0] = F.dropout(self.c[0], p=self.dropout_p, training=self.training, inplace=False)
            self.h[l+1], self.c[l+1] = self.lstm_layers[l](self.h[l], (self.h[l+1], self.c[l+1]))

        return self.h[-1]


class LocalLSTM(torch.nn.Module):

    def __init__(self, n_env, coord_dim=2, **kwargs):
        super(LocalLSTM, self).__init__()

        self.horizon = kwargs.get('horizon', 40)
        self.t_context = max(1, kwargs.get('context', 1))
        self.teacher_forcing = kwargs.get('teacher_forcing', 0)
        self.use_encoder = kwargs.get('use_encoder', True)

        # model components
        n_in = n_env + coord_dim + 1
        if self.use_encoder:
            self.encoder = RecurrentEncoder(n_in, **kwargs)
        self.node_lstm = NodeLSTM(n_in, **kwargs)
        self.output_mlp = SourceSinkMLP(n_in, **kwargs)

        seed = kwargs.get('seed', 1234)
        torch.manual_seed(seed)


    def forward(self, data):

        x = data.x[..., self.t_context - 1].view(-1, 1)
        y_hat = []

        if self.use_encoder:
            # push context timeseries through encoder to initialize decoder
            h_t, c_t = self.encoder(data)
            self.node_lstm.setup_states(h_t, c_t) #, enc_states)
        else:
            # start from scratch
            h_t = [torch.zeros(data.x.size(0), self.node_lstm.n_hidden, device=x.device) for
                   _ in range(self.node_lstm.n_lstm_layers)]
            c_t = [torch.zeros(data.x.size(0), self.node_lstm.n_hidden, device=x.device) for
                   _ in range(self.node_lstm.n_lstm_layers)]
            self.node_lstm.setup_states(h_t, c_t)

        forecast_horizon = range(self.t_context, self.t_context + self.horizon)
        
        if not self.training:
            self.node_source = torch.zeros((data.x.size(0), 1, self.horizon), device=x.device)
            self.node_sink = torch.zeros((data.x.size(0), 1, self.horizon), device=x.device)

        for t in forecast_horizon:

            r = torch.rand(1)
            if r < self.teacher_forcing:
                x = data.x[..., t-1].view(-1, 1)

            inputs = torch.cat([x.view(-1, 1), data.coords, data.env[..., t]], dim=1)
            # delta, hidden = self.node_lstm(inputs)
            # x = x + delta

            hidden = self.node_lstm(inputs)
            source, sink = self.output_mlp(hidden, inputs)
            sink = sink * x

            x = x + source - sink

            #source_sink = self.output_mlp(hidden)
            #x = x + source_sink
            y_hat.append(x)

            if not self.training:
                self.node_source[..., t-self.t_context] = source
                self.node_sink[..., t-self.t_context] = sink

        prediction = torch.cat(y_hat, dim=-1)

        return prediction



class FluxGraphLSTM(MessagePassing):

    def __init__(self, n_env, n_edge_attr, coord_dim=2, **kwargs):
        super(FluxGraphLSTM, self).__init__(aggr='add', node_dim=0)

        # settings
        self.horizon = kwargs.get('horizon', 40)
        self.t_context = max(1, kwargs.get('context', 1))
        self.teacher_forcing = kwargs.get('teacher_forcing', 0)
        self.use_encoder = kwargs.get('use_encoder', True)
        self.use_boundary_model = kwargs.get('use_boundary_model', True)
        self.fixed_boundary = kwargs.get('fixed_boundary', False)
        self.n_graph_layers = kwargs.get('n_graph_layers', 0)

        # model components
        n_node_in = n_env + coord_dim + 1
        n_edge_in = 2 * n_env + 2 * coord_dim + n_edge_attr

<<<<<<< HEAD
        self.node_lstm = NodeLSTM(n_node_in + 1, **kwargs)
        self.source_sink_mlp = SourceSinkMLP(n_node_in + 1, **kwargs)
=======
        self.node_lstm = NodeLSTM(n_node_in, **kwargs)
        self.source_sink_mlp = SourceSinkMLP(n_node_in, **kwargs)
>>>>>>> be857466
        self.edge_mlp = EdgeFluxMLP(n_edge_in, **kwargs)
        if self.use_encoder:
            self.encoder = RecurrentEncoder(n_node_in, **kwargs)
        if self.use_boundary_model:
            self.boundary_model = Extrapolation()

        self.graph_layers = nn.ModuleList([GraphLayer(**kwargs) for l in range(self.n_graph_layers)])

        seed = kwargs.get('seed', 1234)
        torch.manual_seed(seed)


    def forward(self, data):
        boundary_nodes = data.boundary.view(-1, 1)
        inner_nodes = torch.logical_not(data.boundary).view(-1, 1)

        # density per km2 for all cells
        x = data.x[..., self.t_context - 1].view(-1, 1)
        y_hat = []

        if self.use_encoder:
            # push context timeseries through encoder to initialize decoder
            h_t, c_t = self.encoder(data)
            #print(f'encoder states: {h_t[-1]}')
            #assert(torch.isfinite(h_t[-1]).all())
            self.node_lstm.setup_states(h_t, c_t)
        else:
            # start from scratch
            h_t = [torch.zeros(data.x.size(0), self.node_lstm.n_hidden, device=x.device) for
                   _ in range(self.node_lstm.n_lstm_layers)]
            c_t = [torch.zeros(data.x.size(0), self.node_lstm.n_hidden, device=x.device) for
                   _ in range(self.node_lstm.n_lstm_layers)]
            self.node_lstm.setup_states(h_t, c_t)

        # setup model components
        if self.use_boundary_model:
            self.boundary_model.edge_index = data.edge_index[:, torch.logical_not(data.boundary2boundary_edges)]
        hidden = h_t[-1]

        # relevant info for later
        if not self.training:
            self.edge_fluxes = torch.zeros((data.edge_index.size(1), 1, self.horizon), device=x.device)
            self.node_sink = torch.zeros((data.x.size(0), 1, self.horizon), device=x.device)
            self.node_source = torch.zeros((data.x.size(0), 1, self.horizon), device=x.device)
            #self.node_fluxes = torch.zeros((data.x.size(0), 1, self.horizon), device=x.device)

        forecast_horizon = range(self.t_context, self.t_context + self.horizon)

        for t in forecast_horizon:
            
            r = torch.rand(1)
            if r < self.teacher_forcing:
                x = data.x[..., t-1].view(-1, 1)
                #assert(torch.isfinite(x).all())

            if self.use_boundary_model:
                # boundary model
                x_boundary = self.boundary_model(x)
                h_boundary = self.boundary_model(hidden)
                x = x * inner_nodes + x_boundary * boundary_nodes
                hidden = hidden * inner_nodes + h_boundary * boundary_nodes

            # propagate hidden states through graph to combine spatial information
            hidden_sp = hidden
            for l in range(self.n_graph_layers):
                hidden_sp = self.graph_layers[l]([data.edge_index, hidden_sp])

            # message passing through graph
            x, hidden = self.propagate(data.edge_index,
                                         reverse_edges=data.reverse_edges,
                                         x=x,
                                         coords=data.coords,
                                         hidden=hidden,
                                         hidden_sp=hidden_sp,
                                         areas=data.areas,
                                         edge_attr=data.edge_attr,
                                         env=data.env[..., t],
                                         env_1=data.env[..., t-1],
                                         t=t-self.t_context)

            if self.fixed_boundary:
                # use ground truth for boundary nodes
                x[data.boundary, 0] = data.y[data.boundary, t] #* data.areas[data.boundary]

            y_hat.append(x)

        prediction = torch.cat(y_hat, dim=-1)
        return prediction


    def message(self, x_j, areas_j, hidden_sp_j, coords_i, coords_j, env_i, env_1_j, edge_attr, t, reverse_edges):
        # construct messages to node i for each edge (j,i)
        # x_j are source features with shape [E, out_channels]

        inputs = [coords_i, coords_j, env_i, env_1_j, edge_attr]
        inputs = torch.cat(inputs, dim=1)
        #assert(torch.isfinite(inputs).all())

        # total flux from cell j to cell i
        flux = self.edge_mlp(inputs, hidden_sp_j)
        flux = flux * x_j * areas_j.view(-1, 1)

        if not self.training: self.edge_fluxes[..., t] = flux
        flux = flux - flux[reverse_edges]
        flux = flux.view(-1, 1)

        return flux


    def update(self, aggr_out, x, coords, areas, env, t):

        inputs = torch.cat([x.view(-1, 1), coords, env], dim=1)
        #inputs = torch.cat([x.view(-1, 1), coords, env, areas.view(-1, 1)], dim=1)

        hidden = self.node_lstm(inputs)
        source, sink = self.source_sink_mlp(hidden, inputs)
        sink = sink * x
        delta = source - sink
        
        if not self.training:
            self.node_source[..., t] = source
            self.node_sink[..., t] = sink

        # convert total influxes to influx per km2
        influx = aggr_out / areas.view(-1, 1)
        pred = x + delta + influx

        return pred, hidden



class GraphLayer(MessagePassing):

    def __init__(self, **kwargs):
        super(GraphLayer, self).__init__(aggr='add', node_dim=0)

        # model settings
        self.n_hidden = kwargs.get('n_hidden', 64)
        self.dropout_p = kwargs.get('dropout_p', 0)

        # model components
        self.fc_edge = torch.nn.Linear(self.n_hidden, self.n_hidden)
        self.fc_node = torch.nn.Linear(self.n_hidden, self.n_hidden)

        seed = kwargs.get('seed', 1234)
        torch.manual_seed(seed)

        self.reset_parameters()

    def reset_parameters(self):

        init_weights(self.fc_edge)
        init_weights(self.fc_node)


    def forward(self, data):

        edge_index, inputs = data

        # message passing through graph
        out = self.propagate(edge_index, inputs=inputs)

        return out


    def message(self, inputs_i):
        # construct messages to node i for each edge (j,i)
        out = self.fc_edge(inputs_i)
        out = F.relu(out)

        return out


    def update(self, aggr_out):

        out = self.fc_node(aggr_out)

        return out


class Extrapolation(MessagePassing):

    def __init__(self, **kwargs):
        super(Extrapolation, self).__init__(aggr='mean', node_dim=0)

        self.edge_index = kwargs.get('edge_index', None)

    def forward(self, var):
        var = self.propagate(self.edge_index, var=var)
        return var

    def message(self, var_j):
        return var_j


class RecurrentEncoder(torch.nn.Module):
    def __init__(self, n_in, **kwargs):
        super(RecurrentEncoder, self).__init__()

        self.t_context = kwargs.get('context', 24)
        self.n_hidden = kwargs.get('n_hidden', 64)
        self.n_lstm_layers = kwargs.get('n_lstm_layers', 1)
        self.dropout_p = kwargs.get('dropout_p', 0)
        self.use_uv = kwargs.get('use_uv', False)
        if self.use_uv:
            n_in = n_in + 2

        torch.manual_seed(kwargs.get('seed', 1234))

        self.input2hidden = torch.nn.Linear(n_in, self.n_hidden, bias=False)
        self.lstm_layers = nn.ModuleList([nn.LSTMCell(self.n_hidden, self.n_hidden)
                                          for _ in range(self.n_lstm_layers)])

        self.reset_parameters()


    def reset_parameters(self):

        self.lstm_layers.apply(init_weights)
        init_weights(self.input2hidden)


    def forward(self, data):
        # initialize lstm variables
        h_t = [torch.zeros(data.x.size(0), self.n_hidden, device=data.x.device) for _ in range(self.n_lstm_layers)]
        c_t = [torch.zeros(data.x.size(0), self.n_hidden, device=data.x.device) for _ in range(self.n_lstm_layers)]

        #states = []

        for t in range(self.t_context):
            x = data.x[:, t]
            if self.use_uv:
                h_t, c_t = self.update(x, data.coords, data.env[..., t], h_t, c_t, data.bird_uv[..., t])
            else:
                h_t, c_t = self.update(x, data.coords, data.env[..., t], h_t, c_t)
            #states.append(h_t[-1])

        #states = torch.stack(states, dim=1)
        return h_t, c_t


    def update(self, x, coords, env, h_t, c_t, bird_uv=None):

        if self.use_uv:
            inputs = torch.cat([x.view(-1, 1), coords, env, bird_uv], dim=1)
        else:
            inputs = torch.cat([x.view(-1, 1), coords, env], dim=1)

        #print(f'encoder inputs: {inputs}')
        #assert(torch.isfinite(inputs).all())

        inputs = self.input2hidden(inputs)
        h_t[0], c_t[0] = self.lstm_layers[0](inputs, (h_t[0], c_t[0]))
        for l in range(1, self.n_lstm_layers):
            h_t[l-1] = F.dropout(h_t[l-1], p=self.dropout_p, training=self.training, inplace=False)
            c_t[l-1] = F.dropout(c_t[l-1], p=self.dropout_p, training=self.training, inplace=False)
            h_t[l], c_t[l] = self.lstm_layers[l](h_t[l - 1], (h_t[l], c_t[l]))

        return h_t, c_t


#
#
# class AttentionGraphLSTM(MessagePassing):
#
#     def __init__(self, **kwargs):
#         super(AttentionGraphLSTM, self).__init__(aggr='add', node_dim=0)
#
#         self.horizon = kwargs.get('horizon', 40)
#         self.dropout_p = kwargs.get('dropout_p', 0)
#         self.n_hidden = kwargs.get('n_hidden', 16)
#         self.n_env = kwargs.get('n_env', 4)
#         self.n_node_in = 6 + self.n_env
#         self.n_edge_in = 3 + self.n_env
#         self.n_fc_layers = kwargs.get('n_fc_layers', 1)
#         self.n_lstm_layers = kwargs.get('n_lstm_layers', 1)
#         self.fixed_boundary = kwargs.get('fixed_boundary', [])
#         self.force_zeros = kwargs.get('force_zeros', True)
#         self.teacher_forcing = kwargs.get('teacher_forcing', 0)
#
#         self.use_encoder = kwargs.get('use_encoder', False)
#         self.encoder_type = kwargs.get('encoder_type', 'temporal')
#         self.t_context = kwargs.get('context', 0)
#         self.predict_delta = kwargs.get('predict_delta', True)
#
#         seed = kwargs.get('seed', 1234)
#         torch.manual_seed(seed)
#
#
#         # self.edge_env2hidden = torch.nn.Linear(self.n_env_in, self.n_hidden)
#         # self.edge_states2hidden = torch.nn.Linear(self.n_states_in, self.n_hidden)
#         self.edge2hidden = torch.nn.Linear(self.n_edge_in, self.n_hidden)
#         self.context_embedding = torch.nn.Linear(self.n_hidden, self.n_hidden)
#         self.attention_s = torch.nn.Parameter(torch.Tensor(self.n_hidden, 1))
#
#
#         self.node2hidden = torch.nn.Linear(self.n_node_in, self.n_hidden)
#
#         if self.use_encoder:
#             self.lstm_in = nn.LSTMCell(3 * self.n_hidden, self.n_hidden)
#         else:
#             self.lstm_in = nn.LSTMCell(2 * self.n_hidden, self.n_hidden)
#         self.lstm_layers = nn.ModuleList([nn.LSTMCell(self.n_hidden, self.n_hidden) for _
#                                           in range(self.n_lstm_layers - 1)])
#
#         self.hidden2delta = torch.nn.Sequential(torch.nn.Linear(self.n_hidden, self.n_hidden),
#                                                 torch.nn.Dropout(p=self.dropout_p),
#                                                 torch.nn.LeakyReLU(),
#                                                 torch.nn.Linear(self.n_hidden, 1))
#
#         if self.use_encoder:
#             if self.encoder_type == 'temporal':
#                 self.encoder = RecurrentEncoder(timesteps=self.t_context, n_env=self.n_env, n_hidden=self.n_hidden,
#                                             n_lstm_layers=self.n_lstm_layers, seed=seed, dropout_p=self.dropout_p)
#             else:
#                 self.encoder = RecurrentEncoderSpatial(timesteps=self.t_context, n_env=self.n_env, n_hidden=self.n_hidden,
#                                                 n_lstm_layers=self.n_lstm_layers, seed=seed, dropout_p=self.dropout_p)
#             self.fc_encoder = torch.nn.Linear(self.n_hidden, self.n_hidden)
#             self.fc_hidden = torch.nn.Linear(self.n_hidden, self.n_hidden)
#             self.attention_t = torch.nn.Parameter(torch.Tensor(self.n_hidden, 1))
#
#         self.reset_parameters()
#
#
#     def reset_parameters(self):
#         inits.glorot(self.edge2hidden.weight)
#         inits.glorot(self.context_embedding.weight)
#         inits.glorot(self.attention_s)
#         inits.glorot(self.node2hidden.weight)
#
#         if self.use_encoder:
#             inits.glorot(self.fc_encoder.weight)
#             inits.glorot(self.fc_hidden.weight)
#             inits.glorot(self.attention_t)
#
#         def init_weights(m):
#             if type(m) == nn.Linear:
#                 inits.glorot(m.weight)
#                 inits.zeros(m.bias)
#             elif type(m) == nn.LSTMCell:
#                 for name, param in m.named_parameters():
#                     if 'bias' in name:
#                         inits.zeros(param)
#                     elif 'weight' in name:
#                         inits.glorot(param)
#
#         self.hidden2delta.apply(init_weights)
#         self.lstm_layers.apply(init_weights)
#         init_weights(self.lstm_in)
#
#
#
#     def forward(self, data):
#         # with teacher_forcing = 0.0 the model always uses previous predictions to make new predictions
#         # with teacher_forcing = 1.0 the model always uses the ground truth to make new predictions
#
#         self.edges = data.edge_index
#         y_hat = []
#         enc_states = None
#
#         x = data.x[..., self.t_context].view(-1, 1)
#         y_hat.append(x)
#
#         # initialize lstm variables
#         if self.use_encoder:
#             # push context timeseries through encoder to initialize decoder
#             enc_states, h_t, c_t = self.encoder(data)
#             #x = torch.zeros(data.x.size(0)).to(data.x.device) # TODO eventually use this!?
#
#         else:
#             # start from scratch
#             h_t = [torch.zeros(data.x.size(0), self.n_hidden, device=x.device) for l in range(self.n_lstm_layers)]
#             c_t = [torch.zeros(data.x.size(0), self.n_hidden, device=x.device) for l in range(self.n_lstm_layers)]
#
#         coords = data.coords
#         edge_index = data.edge_index
#         edge_attr = data.edge_attr
#
#
#         if self.use_encoder:
#             forecast_horizon = range(self.t_context + 1, self.t_context + self.horizon + 1)
#         else:
#             forecast_horizon = range(1, self.horizon + 1)
#
#         self.alphas_s = torch.zeros((edge_index.size(1), 1, self.horizon + 1), device=x.device)
#         if self.use_encoder:
#             self.alphas_t = torch.zeros((x.size(0), self.t_context, self.horizon + 1), device=x.device)
#
#         for t in forecast_horizon:
#
#             r = torch.rand(1)
#             if r < self.teacher_forcing:
#                 # if data is available use ground truth, otherwise use model prediction
#                 # x = data.missing[..., t-1].view(-1, 1) * x + \
#                 #     ~data.missing[..., t-1].view(-1, 1) * data.x[..., t-1].view(-1, 1)
#                 x = data.x[..., t-1].view(-1, 1)
#
#             x, h_t, c_t = self.propagate(edge_index, x=x, coords=coords,
#                                                 h_t=h_t, c_t=c_t,
#                                                 h=h_t[-1],
#                                                 areas=data.areas,
#                                                 edge_attr=edge_attr,
#                                                 dusk=data.local_dusk[:, t-1],
#                                                 dawn=data.local_dawn[:, t],
#                                                 env=data.env[..., t],
#                                                 env_previous=data.env[..., t-1],
#                                                 t=t-self.t_context,
#                                                 boundary=data.boundary,
#                                                 night=data.local_night[:, t],
#                                                 night_previous=data.local_night[:, t-1],
#                                                 enc_states=enc_states)
#
#             if self.fixed_boundary:
#                 # use ground truth for boundary nodes
#                 x[data.boundary, 0] = data.y[data.boundary, t]
#
#             if self.force_zeros:
#                 x = x * data.local_night[:, t].view(-1, 1)
#
#             y_hat.append(x)
#
#         prediction = torch.cat(y_hat, dim=-1)
#         return prediction
#
#
#     def message(self, x_j, h_i, h_j, coords_i, coords_j, env_i, env_previous_j, edge_attr, t,
#                 night_i, night_previous_j, index):
#         # construct messages to node i for each edge (j,i)
#         # can take any argument initially passed to propagate()
#         # x_j are source features with shape [E, out_channels]
#
#         features = torch.cat([env_previous_j, night_previous_j.float().view(-1, 1),
#                               edge_attr], dim=1)
#
#         features = self.edge2hidden(features)
#         context_j = self.context_embedding(h_j)
#         context_i = self.context_embedding(h_i)
#
#         alpha = torch.tanh(features + context_i + context_j).mm(self.attention_s)
#         alpha = softmax(alpha, index)
#         self.alphas_s[..., t] = alpha
#         alpha = F.dropout(alpha, p=self.dropout_p, training=self.training, inplace=False)
#
#         msg = context_j * alpha
#         return msg
#
#
#     def update(self, aggr_out, x, coords, env, dusk, dawn, h_t, c_t, night, enc_states, t):
#
#
#         inputs = torch.cat([x.view(-1, 1), coords, env, dawn.float().view(-1, 1),
#                                 dusk.float().view(-1, 1), night.float().view(-1, 1)], dim=1)
#         inputs = self.node2hidden(inputs)
#
#         if self.use_encoder:
#             # temporal attention based on encoder states
#             enc_states = self.fc_encoder(enc_states) # shape (radars x timesteps x hidden)
#             hidden = self.fc_hidden(h_t[-1]).unsqueeze(1) # shape (radars x 1 x hidden)
#             scores = torch.matmul(torch.tanh(enc_states + hidden), self.attention_t).squeeze() # shape (radars x timesteps)
#             alpha = F.softmax(scores, dim=1)
#             self.alphas_t[..., t] = alpha
#             context = torch.matmul(alpha.unsqueeze(1), enc_states).squeeze() # shape (radars x hidden)
#
#             inputs = torch.cat([aggr_out, inputs, context], dim=1)
#         else:
#             inputs = torch.cat([aggr_out, inputs], dim=1)
#
#
#         h_t[0], c_t[0] = self.lstm_in(inputs, (h_t[0], c_t[0]))
#         h_t[0] = F.dropout(h_t[0], p=self.dropout_p, training=self.training, inplace=False)
#         c_t[0] = F.dropout(c_t[0], p=self.dropout_p, training=self.training, inplace=False)
#         for l in range(self.n_lstm_layers-1):
#             h_t[l+1], c_t[l+1] = self.lstm_layers[l](h_t[l], (h_t[l+1], c_t[l+1]))
#
#         if self.predict_delta:
#             delta = torch.tanh(self.hidden2delta(h_t[-1]))
#             pred = x + delta
#         else:
#             pred = torch.sigmoid(self.hidden2delta(h_t[-1]))
#
#         return pred, h_t, c_t
#
#
#
# class Attention2GraphLSTM(MessagePassing):
#
#     def __init__(self, **kwargs):
#         super(Attention2GraphLSTM, self).__init__(aggr='add', node_dim=0)
#
#         self.horizon = kwargs.get('horizon', 40)
#         self.dropout_p = kwargs.get('dropout_p', 0)
#         self.n_hidden = kwargs.get('n_hidden', 16)
#         self.n_env = kwargs.get('n_env', 4)
#         self.n_node_in = 6 + self.n_env
#         self.n_edge_in = 7 + self.n_env + 2*self.n_hidden
#         self.n_env_in = 3 + self.n_env
#         self.n_states_in = 3 + 2*self.n_hidden
#         self.n_fc_layers = kwargs.get('n_fc_layers', 1)
#         self.n_lstm_layers = kwargs.get('n_lstm_layers', 1)
#         self.fixed_boundary = kwargs.get('fixed_boundary', [])
#         self.force_zeros = kwargs.get('force_zeros', True)
#         self.teacher_forcing = kwargs.get('teacher_forcing', 0)
#
#         self.use_encoder = kwargs.get('use_encoder', False)
#         self.t_context = kwargs.get('context', 0)
#
#         seed = kwargs.get('seed', 1234)
#         torch.manual_seed(seed)
#
#
#         self.edge_env2hidden = torch.nn.Linear(self.n_env_in, self.n_hidden)
#         self.edge_states2hidden = torch.nn.Linear(self.n_states_in, self.n_hidden)
#         # self.edge2hidden = torch.nn.Linear(self.n_edge_in, self.n_hidden)
#         self.context_embedding1 = torch.nn.Linear(2*self.n_hidden, self.n_hidden)
#         self.context_embedding2 = torch.nn.Linear(2 * self.n_hidden, self.n_hidden)
#         self.attention1 = torch.nn.Parameter(torch.Tensor(self.n_hidden, 1))
#         self.attention2 = torch.nn.Parameter(torch.Tensor(self.n_hidden, 1))
#
#
#         self.node2hidden = torch.nn.Linear(self.n_node_in, self.n_hidden)
#
#         self.lstm_layers = nn.ModuleList([nn.LSTMCell(2*self.n_hidden, 2*self.n_hidden) for _ in range(self.n_lstm_layers)])
#
#         self.hidden2delta = torch.nn.Sequential(torch.nn.Linear(2*self.n_hidden, self.n_hidden),
#                                                 torch.nn.Dropout(p=self.dropout_p),
#                                                 torch.nn.LeakyReLU(),
#                                                 torch.nn.Linear(self.n_hidden, 1))
#
#         if self.use_encoder:
#             self.encoder = RecurrentEncoder(timesteps=self.t_context, n_env=self.n_env, n_hidden=self.n_hidden,
#                                             n_lstm_layers=self.n_lstm_layers, seed=seed, dropout_p=self.dropout_p)
#
#         self.reset_parameters()
#
#
#     def reset_parameters(self):
#         inits.glorot(self.edge2hidden.weight)
#         inits.glorot(self.context_embedding.weight)
#         inits.glorot(self.attention1)
#         inits.glorot(self.attention2)
#         inits.glorot(self.node2hidden.weight)
#
#         def init_weights(m):
#             if type(m) == nn.Linear:
#                 inits.glorot(m.weight)
#                 inits.zeros(m.bias)
#             elif type(m) == nn.LSTMCell:
#                 for name, param in m.named_parameters():
#                     if 'bias' in name:
#                         inits.zeros(param)
#                     elif 'weight' in name:
#                         inits.glorot(param)
#
#         self.hidden2delta.apply(init_weights)
#         self.lstm_layers.apply(init_weights)
#
#
#     def forward(self, data):
#         # with teacher_forcing = 0.0 the model always uses previous predictions to make new predictions
#         # with teacher_forcing = 1.0 the model always uses the ground truth to make new predictions
#
#         self.edges = data.edge_index
#         y_hat = []
#
#         # initialize lstm variables
#         if self.use_encoder:
#             # push context timeseries through encoder to initialize decoder
#             h_t, c_t = self.encoder(data)
#             #x = torch.zeros(data.x.size(0)).to(data.x.device) # TODO eventually use this!?
#             x = data.x[..., self.t_context].view(-1, 1)
#             y_hat.append(x)
#
#         else:
#             # start from scratch
#             # measurement at t=0
#             x = data.x[..., 0].view(-1, 1)
#             y_hat.append(x)
#             h_t = [torch.zeros(data.x.size(0), 2*self.n_hidden, device=x.device) for l in range(self.n_lstm_layers)]
#             c_t = [torch.zeros(data.x.size(0), 2*self.n_hidden, device=x.device) for l in range(self.n_lstm_layers)]
#
#
#         coords = data.coords
#         edge_index = data.edge_index
#         edge_attr = data.edge_attr
#
#
#         if self.use_encoder:
#             forecast_horizon = range(self.t_context + 1, self.t_context + self.horizon + 1)
#         else:
#             forecast_horizon = range(1, self.horizon + 1)
#
#         self.alphas1 = torch.zeros((edge_index.size(1), 1, self.horizon + 1), device=x.device)
#         self.alphas2 = torch.zeros((edge_index.size(1), 1, self.horizon + 1), device=x.device)
#
#         for t in forecast_horizon:
#
#             r = torch.rand(1)
#             if r < self.teacher_forcing:
#                 # if data is available use ground truth, otherwise use model prediction
#                 x = data.missing[..., t-1].view(-1, 1) * x + \
#                     ~data.missing[..., t-1].view(-1, 1) * data.x[..., t-1].view(-1, 1)
#
#             x, h_t, c_t = self.propagate(edge_index, x=x, coords=coords,
#                                                 h_t=h_t, c_t=c_t,
#                                                 h=h_t[-1],
#                                                 areas=data.areas,
#                                                 edge_attr=edge_attr,
#                                                 dusk=data.local_dusk[:, t-1],
#                                                 dawn=data.local_dawn[:, t],
#                                                 env=data.env[..., t],
#                                                 env_previous=data.env[..., t-1],
#                                                 t=t-self.t_context,
#                                                 boundary=data.boundary,
#                                                 night=data.local_night[:, t],
#                                                 night_previous=data.local_night[:, t-1])
#
#             if self.fixed_boundary:
#                 # use ground truth for boundary nodes
#                 x[data.boundary, 0] = data.y[data.boundary, t]
#
#             if self.force_zeros:
#                 x = x * data.local_night[:, t].view(-1, 1)
#
#             y_hat.append(x)
#
#         prediction = torch.cat(y_hat, dim=-1)
#         return prediction
#
#
#     def message(self, x_j, h_i, h_j, coords_i, coords_j, env_i, env_previous_j, edge_attr, t,
#                 night_i, night_previous_j, index):
#         # construct messages to node i for each edge (j,i)
#         # can take any argument initially passed to propagate()
#         # x_j are source features with shape [E, out_channels]
#
#         env_features = torch.cat([env_previous_j, night_previous_j.float().view(-1, 1),
#                               edge_attr], dim=1)
#         state_features = torch.cat([x_j, h_j, edge_attr], dim=1)
#         env_features = self.edge_env2hidden(env_features)
#         state_features = self.edge_states2hidden(state_features)
#
#         context1 = self.context_embedding1(h_i)
#         context2 = self.context_embedding2(h_i)
#
#         # alpha = (features + context).tanh().mm(self.attention)
#         # alpha = softmax(alpha, index)
#         # alpha = F.dropout(alpha, p=self.dropout_p, training=self.training)
#
#         #alpha = F.leaky_relu(self.attention.T * torch.cat([features, context], dim=1)))
#         alpha1 = (env_features + context1).tanh().mm(self.attention1)
#         alpha1 = softmax(alpha1, index)
#         alpha1 = F.dropout(alpha1, p=self.dropout_p, training=self.training)
#
#         alpha2 = (state_features + context2).tanh().mm(self.attention2)
#         alpha2 = softmax(alpha2, index)
#         alpha2 = F.dropout(alpha2, p=self.dropout_p, training=self.training)
#
#         self.alphas1[..., t] = alpha1
#         self.alphas1[..., t] = alpha2
#         msg = (env_features * alpha1) + (state_features * alpha2)
#         return msg
#
#
#     def update(self, aggr_out, x, coords, env, dusk, dawn, h_t, c_t, night):
#
#
#         inputs = torch.cat([x.view(-1, 1), coords, env, dawn.float().view(-1, 1),
#                                 dusk.float().view(-1, 1), night.float().view(-1, 1)], dim=1)
#         # TODO add attention mechanism to take past conditions into account (encoder)?
#         inputs = self.node2hidden(inputs)
#
#         inputs = torch.cat([aggr_out, inputs], dim=1)
#
#
#         h_t[0], c_t[0] = self.lstm_layers[0](inputs, (h_t[0], c_t[0]))
#         for l in range(1, self.n_lstm_layers):
#             h_t[l], c_t[l] = self.lstm_layers[l](h_t[l - 1], (h_t[l], c_t[l]))
#
#         delta = self.hidden2delta(h_t[-1]).tanh()
#         pred = x + delta
#
#         return pred, h_t, c_t
#
#

#
#
# class BirdDynamicsGraphLSTM(MessagePassing):
#
#     def __init__(self, **kwargs):
#         super(BirdDynamicsGraphLSTM, self).__init__(aggr='add', node_dim=0) # inflows from neighbouring radars are aggregated by adding
#
#         self.horizon = kwargs.get('horizon', 40)
#         self.dropout_p = kwargs.get('dropout_p', 0)
#         self.n_hidden = kwargs.get('n_hidden', 16)
#         self.n_env = kwargs.get('n_env', 4)
#         self.n_node_in = 6 + self.n_env
#         self.n_edge_in = 11 + 2 * self.n_env
#         self.n_fc_layers = kwargs.get('n_fc_layers', 1)
#         self.n_lstm_layers = kwargs.get('n_lstm_layers', 1)
#         self.predict_delta = kwargs.get('predict_delta', True)
#         self.fixed_boundary = kwargs.get('fixed_boundary', [])
#         self.force_zeros = kwargs.get('force_zeros', [])
#         self.use_encoder = kwargs.get('use_encoder', False)
#         self.t_context = kwargs.get('context', 0)
#         self.teacher_forcing = kwargs.get('teacher_forcing', 0)
#
#         self.edge_type = kwargs.get('edge_type', 'voronoi')
#         if self.edge_type == 'voronoi':
#             print('Use Voronoi tessellation')
#             self.n_edge_in += 1  # use face_length as additional feature
#             self.n_node_in += 1  # use voronoi cell area as additional feature
#
#         seed = kwargs.get('seed', 1234)
#         torch.manual_seed(seed)
#
#
#         self.fc_edge_in = torch.nn.Linear(self.n_edge_in, self.n_hidden)
#         self.fc_edge_hidden = nn.ModuleList([torch.nn.Linear(self.n_hidden, self.n_hidden)
#                                         for _ in range(self.n_fc_layers - 1)])
#         self.fc_edge_out = torch.nn.Linear(self.n_hidden, self.n_hidden)
#
#         # self.mlp_edge = torch.nn.Sequential(torch.nn.Linear(self.n_in_edge, self.n_hidden),
#         #                                     torch.nn.Dropout(p=self.dropout_p),
#         #                                     torch.nn.ReLU(),
#         #                                     torch.nn.Linear(self.n_hidden, self.n_hidden))
#
#         self.mlp_aggr = torch.nn.Sequential(torch.nn.Linear(self.n_hidden, self.n_hidden),
#                                             torch.nn.Dropout(p=self.dropout_p),
#                                             torch.nn.LeakyReLU(),
#                                             torch.nn.Linear(self.n_hidden, 1))
#
#         self.node2hidden = torch.nn.Sequential(torch.nn.Linear(self.n_node_in, self.n_hidden),
#                                                torch.nn.Dropout(p=self.dropout_p),
#                                                torch.nn.LeakyReLU(),
#                                                torch.nn.Linear(self.n_hidden, self.n_hidden))
#
#         self.lstm_layers = nn.ModuleList([nn.LSTMCell(self.n_hidden, self.n_hidden) for _ in range(self.n_lstm_layers)])
#
#         self.hidden2delta = torch.nn.Sequential(torch.nn.Linear(self.n_hidden, self.n_hidden),
#                                                torch.nn.Dropout(p=self.dropout_p),
#                                                torch.nn.LeakyReLU(),
#                                                torch.nn.Linear(self.n_hidden, 1))
#
#         if self.use_encoder:
#             self.encoder = RecurrentEncoder(timesteps=self.t_context, n_env=self.n_env, n_hidden=self.n_hidden,
#                                             n_lstm_layers=self.n_lstm_layers, seed=seed, dropout_p=self.dropout_p)
#
#
#
#     def forward(self, data):
#         # with teacher_forcing = 0.0 the model always uses previous predictions to make new predictions
#         # with teacher_forcing = 1.0 the model always uses the ground truth to make new predictions
#
#         y_hat = []
#
#         # initialize lstm variables
#         if self.use_encoder:
#             # push context timeseries through encoder to initialize decoder
#             h_t, c_t = self.encoder(data)
#             #x = torch.zeros(data.x.size(0)).to(data.x.device) # TODO eventually use this!?
#             x = data.x[..., self.t_context].view(-1, 1)
#             y_hat.append(x)
#         else:
#             # start from scratch
#             # measurement at t=0
#             x = data.x[..., 0].view(-1, 1)
#             y_hat.append(x)
#             h_t = [torch.zeros(data.x.size(0), self.n_hidden, device=x.device) for l in range(self.n_lstm_layers)]
#             c_t = [torch.zeros(data.x.size(0), self.n_hidden, device=x.device) for l in range(self.n_lstm_layers)]
#
#         coords = data.coords
#         edge_index = data.edge_index
#         edge_attr = data.edge_attr
#
#         self.fluxes = torch.zeros((data.x.size(0), 1, self.horizon + 1), device=x.device)
#         self.local_deltas = torch.zeros((data.x.size(0), 1, self.horizon + 1), device=x.device)
#
#         if self.use_encoder:
#             forecast_horizon = range(self.t_context + 1, self.t_context + self.horizon + 1)
#         else:
#             forecast_horizon = range(1, self.horizon + 1)
#
#         for t in forecast_horizon:
#
#             if True: #torch.any(data.local_night[:, t] | data.local_dusk[:, t]):
#                 # at least for one radar station it is night or dusk
#                 r = torch.rand(1)
#                 if r < self.teacher_forcing:
#                     # if data is available use ground truth, otherwise use model prediction
#                     x = data.missing[..., t-1].view(-1, 1) * x + \
#                         ~data.missing[..., t-1].view(-1, 1) * data.x[..., t-1].view(-1, 1)
#
#
#                 x, h_t, c_t = self.propagate(edge_index, x=x, coords=coords,
#                                    edge_attr=edge_attr, h_t=h_t, c_t=c_t, areas=data.areas,
#                                    dusk=data.local_dusk[:, t-1],
#                                    dawn=data.local_dawn[:, t],
#                                    env=data.env[..., t],
#                                    night=data.local_night[:, t],
#                                    t=t-self.t_context,
#                                    boundary=data.boundary)
#
#                 if self.fixed_boundary:
#                     # use ground truth for boundary cells
#                     x[data.boundary, 0] = data.y[data.boundary, t]
#
#             if self.force_zeros:
#                 # for locations where it is dawn: set birds in the air to zero
#                 x = x * data.local_night[:, t].view(-1, 1)
#
#             y_hat.append(x)
#
#         prediction = torch.cat(y_hat, dim=-1)
#         return prediction
#
#
#     def message(self, x_i, x_j, coords_i, coords_j, env_i, env_j, edge_attr, dusk_j, dawn_j, night_j):
#         # construct messages to node i for each edge (j,i)
#         # can take any argument initially passed to propagate()
#         # x_j are source features with shape [E, out_channels]
#
#         features = torch.cat([x_i.view(-1, 1), x_j.view(-1, 1), coords_i, coords_j, env_i, env_j, edge_attr,
#                               dusk_j.float().view(-1, 1), dawn_j.float().view(-1, 1), night_j.float().view(-1, 1)], dim=1)
#         #msg = self.mlp_edge(features).relu()
#
#         msg = F.leaky_relu(self.fc_edge_in(features))
#         msg = F.dropout(msg, p=self.dropout_p, training=self.training)
#
#         for l in self.fc_edge_hidden:
#             msg = F.leaky_relu(l(msg))
#             msg = F.dropout(msg, p=self.dropout_p, training=self.training)
#
#         msg = self.fc_edge_out(msg) #.relu()
#
#         return msg
#
#
#     def update(self, aggr_out, x, coords, env, areas, dusk, dawn, h_t, c_t, t, night, boundary):
#
#         # predict departure/landing
#         if self.edge_type == 'voronoi':
#             inputs = torch.cat([x.view(-1, 1), coords, env, dusk.float().view(-1, 1),
#                                 dawn.float().view(-1, 1), areas.view(-1, 1), night.float().view(-1, 1)], dim=1)
#         else:
#             inputs = torch.cat([x.view(-1, 1), coords, env, dusk.float().view(-1, 1),
#                                 dawn.float().view(-1, 1), night.float().view(-1, 1)], dim=1)
#         inputs = self.node2hidden(inputs) #.relu()
#         h_t[0], c_t[0] = self.lstm_layers[0](inputs, (h_t[0], c_t[0]))
#         for l in range(1, self.n_lstm_layers):
#             h_t[l], c_t[l] = self.lstm_layers[l](h_t[l - 1], (h_t[l], c_t[l]))
#         delta = self.hidden2delta(h_t[-1]) #.tanh()
#
#         if self.predict_delta:
#             # combine messages from neighbors into single number representing total flux
#             flux = self.mlp_aggr(aggr_out) #.tanh()
#             pred = x + ~boundary.view(-1, 1) * flux + delta
#         else:
#             # combine messages from neighbors into single number representing the new bird density
#             birds = self.mlp_aggr(aggr_out).sigmoid()
#             pred = birds + delta
#
#
#         self.fluxes[..., t] = flux
#         self.local_deltas[..., t] = delta
#
#         return pred, h_t, c_t


def angle(x1, y1, x2, y2):
    y = y1 - y2
    x = x1 - x2
    rad = np.arctan2(y, x)
    deg = np.rad2deg(rad)
    deg = (deg + 360) % 360
    return deg

def distance(x1, y1, x2, y2):
    # for coord1 and coord2 given in local crs
    return np.linalg.norm(np.array([x1-x2, y1-y2])) / 10**3 # in kilometers

def MSE(output, gt):
    return torch.mean((output - gt)**2)



def train_flows(model, train_loader, optimizer, loss_func, device, boundaries, conservation_constraint=0.01,
                 teacher_forcing=1.0, daymask=True):
    model.train()
    loss_all = 0
    for data in train_loader:
        data = data.to(device)
        optimizer.zero_grad()
        model.teacher_forcing = teacher_forcing
        output = model(data) #.view(-1)
        gt = data.y

        outfluxes = to_dense_adj(data.edge_index, edge_attr=model.flows).view(
                                    data.num_nodes, data.num_nodes, -1).sum(1)
        outfluxes = outfluxes + model.selfflows
        outfluxes = torch.stack([outfluxes[node] for node in range(data.num_nodes) if not boundaries[node]])
        target_fluxes = torch.ones(outfluxes.shape)
        target_fluxes = target_fluxes.to(device)
        constraints = torch.mean((outfluxes - target_fluxes)**2)
        if daymask:
            mask = data.local_night & ~data.missing
        else:
            mask = ~data.missing
        if hasattr(model, 't_context'):
            gt = gt[:, model.t_context:]
            mask = mask[:, model.t_context:]
        loss = loss_func(output, gt, mask) + conservation_constraint * constraints

        loss.backward()
        loss_all += data.num_graphs * float(loss)
        optimizer.step()

    return loss_all

def flux_penalty(model, data, weight):

    inferred_fluxes = model.local_fluxes.squeeze()
    inferred_fluxes = inferred_fluxes - inferred_fluxes[data.reverse_edges]
    observed_fluxes = data.fluxes[..., model.t_context:].squeeze()

    diff = observed_fluxes - inferred_fluxes
    diff = torch.square(observed_fluxes) * diff  # weight timesteps with larger fluxes more

    edges = data.boundary2inner_edges + data.inner2boundary_edges + data.inner_edges
    diff = diff[edges]
    penalty = (torch.square(diff[~torch.isnan(diff)])).mean()
    penalty = weight * penalty

    return penalty

def train(model, train_loader, optimizer, loss_func, device, teacher_forcing=0, **kwargs):

    model.train()
    loss_all = 0
    flux_loss_weight = kwargs.get('flux_loss_weight', 0)
    for nidx, data in enumerate(train_loader):
        data = data.to(device)
        optimizer.zero_grad()
        if hasattr(model, 'teacher_forcing'):
            model.teacher_forcing = teacher_forcing
        output = model(data)
        gt = data.y

        if flux_loss_weight > 0:
            penalty = flux_penalty(model, data, flux_loss_weight)
        else:
            penalty = 0

        if kwargs.get('force_zeros', False):
            mask = torch.logical_and(data.local_night, torch.logical_not(data.missing))
        else:
            mask = torch.logical_not(data.missing)

        if hasattr(model, 't_context'):
            gt = gt[:, model.t_context:]
            mask = mask[:, model.t_context:]

        loss = loss_func(output, gt, mask) + penalty
        loss_all += data.num_graphs * float(loss)
        loss.backward()
        optimizer.step()

        del loss, output

    return loss_all



def train_dynamics(model, train_loader, optimizer, loss_func, device, teacher_forcing=0, daymask=True):

    model.train()
    loss_all = 0
    for data in train_loader:
        data = data.to(device)
        optimizer.zero_grad()
        model.teacher_forcing = teacher_forcing
        output = model(data)
        gt = data.y

        if daymask:
            mask = torch.logical_and(data.local_night, torch.logical_not(data.missing))
        else:
            mask = torch.logical_not(data.missing)

        if hasattr(model, 't_context'):
            gt = gt[:, model.t_context:]
            mask = mask[:, model.t_context:]

        loss = loss_func(output, gt, mask)
        loss_all += data.num_graphs * float(loss)
        loss.backward()
        optimizer.step()

    return loss_all

def train_departure(model, train_loader, optimizer, loss_func, cuda):
    if cuda:
        model.to('cuda')
    model.train()
    loss_all = 0
    for data in train_loader:
        if cuda: data = data.to('cuda')
        optimizer.zero_grad()
        output = model(data).view(-1)

        # use only data at t=0
        gt = data.y[..., 0]
        loss = loss_func(output, gt)
        loss.backward()
        loss_all += data.num_graphs * loss
        optimizer.step()

    return loss_all

def test_flows(model, test_loader, loss_func, device, get_outfluxes=True, bird_scale=1,
                fixed_boundary=False, daymask=True):
    model.eval()
    loss_all = []
    outfluxes = {}
    outfluxes_abs = {}
    for tidx, data in enumerate(test_loader):
        data = data.to(device)
        output = model(data) * bird_scale #.view(-1)
        gt = data.y * bird_scale

        if fixed_boundary:
            # boundary_mask = np.ones(output.size(0))
            # boundary_mask[data.boundary] = 0
            output = output[~data.boundary]
            gt = gt[~data.boundary]

        if get_outfluxes:
            outfluxes[tidx] = to_dense_adj(data.edge_index, edge_attr=model.flows).view(
                                    data.num_nodes, data.num_nodes, -1)
            outfluxes_abs[tidx] = to_dense_adj(data.edge_index, edge_attr=model.abs_flows).view(
                                    data.num_nodes, data.num_nodes, -1)# .sum(1)

            outfluxes[tidx] = outfluxes[tidx].cpu()
            outfluxes_abs[tidx] = outfluxes_abs[tidx].cpu()
            #constraints = torch.mean((outfluxes - torch.ones(data.num_nodes)) ** 2)

        if daymask:
            mask = data.local_night & ~data.missing
        else:
            mask = ~data.missing
        if hasattr(model, 't_context'):
            gt = gt[:, model.t_context:]
            mask = mask[:, model.t_context:]
        loss_all.append(torch.tensor([loss_func(output[:, t], gt[:, t], mask[:, t])
                                      for t in range(model.horizon + 1)]))
        #loss_all.append(loss_func(output, gt))
        #constraints_all.append(constraints)

    if get_outfluxes:
        return torch.stack(loss_all), outfluxes , outfluxes_abs
    else:
        return torch.stack(loss_all)

def test(model, test_loader, loss_func, device, **kwargs):

    model.eval()
    loss_all = []

    if hasattr(model, 'teacher_forcing'):
        model.teacher_forcing = 0

    for tidx, data in enumerate(test_loader):
        data = data.to(device)
        output = model(data)
        gt = data.y

        if kwargs.get('fixed_boundary', False):
            output = output[~data.boundary]
            gt = gt[~data.boundary]

        if kwargs.get('force_zeros', False):
            mask = data.local_night & ~data.missing
        else:
            mask = ~data.missing

        if hasattr(model, 't_context'):
            gt = gt[:, model.t_context:]
            mask = mask[:, model.t_context:]

        loss_all.append(torch.tensor([loss_func(output[:, t], gt[:, t], mask[:, t]).detach()
                                      for t in range(model.horizon)]))

    return torch.stack(loss_all)


def test_dynamics(model, test_loader, loss_func, device, bird_scale=2000, daymask=True):

    model.eval()
    model.teacher_forcing = 0
    loss_all = []

    for nidx, data in enumerate(test_loader):
        data = data.to(device)

        with torch.no_grad():
            output = model(data) * bird_scale #/ data.areas.view(-1, 1)
            gt = data.y * bird_scale #/ data.areas.view(-1, 1)

            if daymask:
                mask = data.local_night & ~data.missing
            else:
                mask = ~data.missing
            if hasattr(model, 't_context'):
                gt = gt[:, model.t_context:]
                mask = mask[:, model.t_context:]

        loss_all.append(torch.tensor([loss_func(output[:, t], gt[:, t], mask[:, t])
                                      for t in range(model.horizon + 1)]).detach())
        del data, output

    return torch.stack(loss_all)

def predict_dynamics(model, test_loader, device, bird_scale=2000):
    model.to(device)
    model.eval()
    gt = []
    pred = []

    for nidx, data in enumerate(test_loader):
        data = data.to(device)
        gt.append(data.y * bird_scale)
        pred.append(model(data) * bird_scale)

    gt = torch.stack(gt, dim=0) # shape (nights, radars, timesteps)
    pred = torch.stack(pred, dim=0) # shape (nights, radars, timesteps)

    return gt, pred

def test_departure(model, test_loader, loss_func, cuda, bird_scale=2000):
    if cuda:
        model.cuda()
    model.eval()
    loss_all = []
    for tidx, data in enumerate(test_loader):
        if cuda: data = data.to('cuda')
        output = model(data).view(-1) * bird_scale
        gt = data.y[..., 0] * bird_scale

        loss_all.append(loss_func(output, gt))

    return torch.stack(loss_all)
<|MERGE_RESOLUTION|>--- conflicted
+++ resolved
@@ -476,13 +476,8 @@
         n_node_in = n_env + coord_dim + 1
         n_edge_in = 2 * n_env + 2 * coord_dim + n_edge_attr
 
-<<<<<<< HEAD
-        self.node_lstm = NodeLSTM(n_node_in + 1, **kwargs)
-        self.source_sink_mlp = SourceSinkMLP(n_node_in + 1, **kwargs)
-=======
         self.node_lstm = NodeLSTM(n_node_in, **kwargs)
         self.source_sink_mlp = SourceSinkMLP(n_node_in, **kwargs)
->>>>>>> be857466
         self.edge_mlp = EdgeFluxMLP(n_edge_in, **kwargs)
         if self.use_encoder:
             self.encoder = RecurrentEncoder(n_node_in, **kwargs)
