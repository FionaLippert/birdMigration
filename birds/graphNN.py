import torch
from torch import nn
from torch.autograd import Variable
import torch.nn.functional as F
from torch_geometric.data import Data, DataLoader, Dataset, InMemoryDataset
from torch_geometric.nn import MessagePassing, inits
from torch_geometric.utils import add_self_loops, degree, to_dense_adj, dense_to_sparse, softmax
#from torch_geometric_temporal.nn.recurrent import DCRNN
import numpy as np
import os.path as osp
import os



class LSTM(torch.nn.Module):
    """
   Standard LSTM taking all observed/predicted bird densities and environmental features as input to LSTM
   Args:
       in_channels (int): number of input features (node features x number of nodes)
       hidden_channels (int): number of units per hidden layer
       out_channels (int): number of nodes x number of outputs per node
       timesteps (int): length of forecasting horizon
   """
    def __init__(self, **kwargs):
        super(LSTM, self).__init__()

        self.horizon = kwargs.get('horizon', 40)
        self.dropout_p = kwargs.get('dropout_p', 0)
        self.n_hidden = kwargs.get('n_hidden', 16)
        self.n_in = 5 + kwargs.get('n_env', 4)
        self.n_nodes = kwargs.get('n_nodes', 22)
        self.n_layers = kwargs.get('n_layers', 1)
        self.force_zeros = kwargs.get('force_zeros', False)
        self.teacher_forcing = kwargs.get('teacher_forcing', 0)

        torch.manual_seed(kwargs.get('seed', 1234))


        self.fc_in = torch.nn.Linear(self.n_in*self.n_nodes, self.n_hidden)
        self.lstm_layers = nn.ModuleList([torch.nn.LSTMCell(self.n_hidden, self.n_hidden) for l in range(self.n_layers)])
        self.fc_out = torch.nn.Linear(self.n_hidden, self.n_nodes)


    def forward(self, data):

        x = data.x[:, 0]
        # states = torch.zeros(1, self.hidden_channels).to(x.device)
        # hidden = torch.zeros(1, self.hidden_channels).to(x.device)
        h_t = [torch.zeros(1, self.n_hidden, device=x.device) for l in range(self.n_layers)]
        c_t = [torch.zeros(1, self.n_hidden, device=x.device) for l in range(self.n_layers)]

        #hidden = None

        y_hat = [x]
        for t in range(self.horizon):
            r = torch.rand(1)
            if r < self.teacher_forcing:
                x = data.x[:, t]


            # use both bird prediction/observation and environmental features as input to LSTM
            inputs = torch.cat([data.coords.flatten(),
                                data.env[..., t+1].flatten(),
                                data.local_dusk[:, t].float().flatten(),
                                data.local_dawn[:, t+1].float().flatten(),
                                x], dim=0).view(1, -1)

            # multi-layer LSTM
            inputs = self.fc_in(inputs) #.relu()
            h_t[0], c_t[0] = self.lstm_layers[0](inputs, (h_t[0], c_t[0]))
            for l in range(1, self.n_layers):
                h_t[l], c_t[l] = self.lstm_layers[l](h_t[l-1], (h_t[l], c_t[l]))

            x = x + self.fc_out(h_t[-1]).tanh().view(-1)

            if self.force_zeros:
                # for locations where it is night: set birds in the air to zero
                x = x * data.local_night[:, t+1]

            y_hat.append(x)

        return torch.stack(y_hat, dim=1)


class MLP(torch.nn.Module):
    """
    Standard MLP mapping concatenated features of all nodes at time t to migration intensities
    of all nodes at time t
    Args:
        in_channels (int): number of input features (node features x number of nodes)
        hidden_channels (int): number of units per hidden layer
        out_channels (int): number of nodes x number of outputs per node
        timesteps (int): length of forecasting horizon
    """
    def __init__(self, in_channels, hidden_channels, out_channels, horizon, n_layers=1, dropout_p=0.5, seed=12345):
        super(MLP, self).__init__()

        torch.manual_seed(seed)

        self.fc_in = torch.nn.Linear(in_channels, hidden_channels)
        self.fc_hidden = nn.ModuleList([torch.nn.Linear(hidden_channels, hidden_channels) for _ in range(n_layers - 1)])
        self.fc_out = torch.nn.Linear(hidden_channels, out_channels)
        self.horizon = horizon
        self.dropout_p = dropout_p

    def forward(self, data):

        y_hat = []
        for t in range(self.horizon + 1):

            features = torch.cat([data.coords.flatten(),
                                  data.env[..., t].flatten()], dim=0)
            x = self.fc_in(features)
            x = F.leaky_relu(x)
            x = F.dropout(x, p=self.dropout_p, training=self.training)

            for l in self.fc_hidden:
                x = l(x)
                x = F.leaky_relu(x)
                x = F.dropout(x, p=self.dropout_p, training=self.training)

            x = self.fc_out(x)
            x = x.sigmoid()

            # for locations where it is night: set birds in the air to zero
            x = x * data.local_night[:, t]

            y_hat.append(x)

        return torch.stack(y_hat, dim=1)

class FluxMLP(torch.nn.Module):

    def __init__(self, **kwargs):
        super(FluxMLP, self).__init__()

        torch.manual_seed(kwargs.get('seed', 1234))

        self.dropout_p = kwargs.get('dropout_p', 0)
        self.n_hidden = kwargs.get('n_hidden_fluxmlp', 16)
        self.n_env = kwargs.get('n_env', 4)
        self.n_in = 10 + 2 * self.n_env
        self.n_fc_layers = kwargs.get('n_fc_layers_fluxmlp', 1)

        self.fc_in = torch.nn.Linear(self.n_in, self.n_hidden)
        self.fc_hidden = nn.ModuleList([torch.nn.Linear(self.n_hidden, self.n_hidden)
                                        for _ in range(self.n_fc_layers - 1)])
        self.fc_out = torch.nn.Linear(self.n_hidden, 1)

        self.reset_parameters()

    def reset_parameters(self):

        def init_weights(m):
            if type(m) == nn.Linear:
                inits.glorot(m.weight)
                inits.zeros(m.bias)
            elif type(m) == nn.LSTMCell:
                for name, param in m.named_parameters():
                    if 'bias' in name:
                        inits.zeros(param)
                    elif 'weight' in name:
                        inits.glorot(param)

        self.fc_hidden.apply(init_weights)
        init_weights(self.fc_in)
        init_weights(self.fc_out)


    def forward(self, env_1_j, env_i, night_1_j, night_i, coords_j, coords_i, edge_attr, day_of_year):

        features = torch.cat([env_1_j, env_i, night_1_j.float().view(-1, 1), night_i.float().view(-1, 1),
                              coords_j, coords_i, edge_attr, day_of_year.view(-1, 1)], dim=1)
        # features = torch.cat([env_1_j, env_i, night_1_j.float().view(-1, 1), night_i.float().view(-1, 1),
        #                       coords_j, coords_i, edge_attr], dim=1)

        flux = F.leaky_relu(self.fc_in(features))
        flux = F.dropout(flux, p=self.dropout_p, training=self.training)

        for l in self.fc_hidden:
            flux = F.leaky_relu(l(flux))
            flux = F.dropout(flux, p=self.dropout_p, training=self.training)

        flux = self.fc_out(flux)
        flux = flux.sigmoid()
        return flux


class FluxMLP2(torch.nn.Module):

    def __init__(self, **kwargs):
        super(FluxMLP2, self).__init__()

        torch.manual_seed(kwargs.get('seed', 1234))

        self.dropout_p = kwargs.get('dropout_p', 0)
        self.n_hidden = kwargs.get('n_hidden_fluxmlp', 16)
        self.n_env = kwargs.get('n_env', 4)
        self.n_in = 11 + 2 * self.n_env
        self.n_fc_layers = kwargs.get('n_fc_layers_fluxmlp', 1)

        self.fc_emb = torch.nn.Linear(self.n_in, self.n_hidden)
        self.fc_in = torch.nn.Linear(self.n_hidden + kwargs.get('n_hidden', 16), self.n_hidden)
        self.fc_hidden = nn.ModuleList([torch.nn.Linear(self.n_hidden, self.n_hidden)
                                        for _ in range(self.n_fc_layers - 1)])
        self.fc_out = torch.nn.Linear(self.n_hidden, 1)

        self.reset_parameters()

    def reset_parameters(self):

        def init_weights(m):
            if type(m) == nn.Linear:
                inits.glorot(m.weight)
                inits.zeros(m.bias)
            elif type(m) == nn.LSTMCell:
                for name, param in m.named_parameters():
                    if 'bias' in name:
                        inits.zeros(param)
                    elif 'weight' in name:
                        inits.glorot(param)

        self.fc_hidden.apply(init_weights)
        init_weights(self.fc_in)
        init_weights(self.fc_out)
        init_weights(self.fc_emb)


    def forward(self, h_i, x_i, env_1_j, env_i, night_1_j, night_i,
                coords_j, coords_i, edge_attr, day_of_year):

        features = torch.cat([x_i.view(-1, 1), env_1_j, env_i, night_1_j.float().view(-1, 1), night_i.float().view(-1, 1),
                              coords_j, coords_i, edge_attr, day_of_year.view(-1, 1)], dim=1)
        # features = torch.cat([env_1_j, env_i, night_1_j.float().view(-1, 1), night_i.float().view(-1, 1),
        #                       coords_j, coords_i, edge_attr], dim=1)

        features = self.fc_emb(features)
        features = torch.cat([features, h_i], dim=1)
        flux = self.fc_in(features)
        flux = F.dropout(flux, p=self.dropout_p, training=self.training)

        for l in self.fc_hidden:
            flux = F.leaky_relu(l(flux))
            flux = F.dropout(flux, p=self.dropout_p, training=self.training)

        flux = self.fc_out(flux)
        #flux = flux.relu()
        flux = flux.sigmoid()
        return flux


class FluxMLP4(torch.nn.Module):

    def __init__(self, **kwargs):
        super(FluxMLP4, self).__init__()

        torch.manual_seed(kwargs.get('seed', 1234))

        self.dropout_p = kwargs.get('dropout_p', 0)
        self.n_hidden = kwargs.get('n_hidden_fluxmlp', 16)
        self.n_env = kwargs.get('n_env', 4)
        self.n_in = 11 + 4 * self.n_env
        self.n_fc_layers = kwargs.get('n_fc_layers_fluxmlp', 1)

        self.fc_emb = torch.nn.Linear(self.n_in, self.n_hidden)
        self.fc_hidden = nn.ModuleList([torch.nn.Linear(self.n_hidden, self.n_hidden)
                                        for _ in range(self.n_fc_layers - 1)])
        self.fc_out = torch.nn.Linear(self.n_hidden, 1)

        self.reset_parameters()

    def reset_parameters(self):

        def init_weights(m):
            if type(m) == nn.Linear:
                inits.glorot(m.weight)
                inits.zeros(m.bias)
            elif type(m) == nn.LSTMCell:
                for name, param in m.named_parameters():
                    if 'bias' in name:
                        inits.zeros(param)
                    elif 'weight' in name:
                        inits.glorot(param)

        self.fc_hidden.apply(init_weights)
        init_weights(self.fc_out)
        init_weights(self.fc_emb)


    def forward(self, x_i, env_1_j, env_1_i, env_j, env_i, night_j, night_i,
                coords_j, coords_i, edge_attr, day_of_year):

        features = torch.cat([x_i.view(-1, 1), env_1_j, env_1_i, env_j, env_i,
                              night_j.float().view(-1, 1), night_i.float().view(-1, 1),
                              coords_j, coords_i, edge_attr, day_of_year.view(-1, 1)], dim=1)
        # features = torch.cat([x_i.view(-1, 1),
        #                       night_j.float().view(-1, 1), night_i.float().view(-1, 1),
        #                       coords_j, coords_i, edge_attr, day_of_year.view(-1, 1)], dim=1)
        # features = torch.cat([env_1_j, env_i, night_1_j.float().view(-1, 1), night_i.float().view(-1, 1),
        #                       coords_j, coords_i, edge_attr], dim=1)

        features = self.fc_emb(features)
        flux = F.dropout(features, p=self.dropout_p, training=self.training)

        for l in self.fc_hidden:
            flux = F.leaky_relu(l(flux))
            flux = F.dropout(flux, p=self.dropout_p, training=self.training)

        flux = self.fc_out(flux)
        #flux = flux.relu()
        #flux = flux.tanh()
        return flux


class FluxMLP3(torch.nn.Module):

    def __init__(self, **kwargs):
        super(FluxMLP3, self).__init__()

        torch.manual_seed(kwargs.get('seed', 1234))

        self.dropout_p = kwargs.get('dropout_p', 0)
        self.n_hidden = kwargs.get('n_hidden_fluxmlp', 16)
        self.n_env = kwargs.get('n_env', 4)
        self.n_in = 11 + 4 * self.n_env
        self.n_fc_layers = kwargs.get('n_fc_layers_fluxmlp', 1)

        self.fc_emb = torch.nn.Linear(self.n_in, self.n_hidden)
        self.fc_in = torch.nn.Linear(self.n_hidden + kwargs.get('n_hidden', 16), self.n_hidden)
        self.fc_hidden = nn.ModuleList([torch.nn.Linear(self.n_hidden, self.n_hidden)
                                        for _ in range(self.n_fc_layers - 1)])
        self.fc_out = torch.nn.Linear(self.n_hidden, 1)

        self.reset_parameters()

    def reset_parameters(self):

        def init_weights(m):
            if type(m) == nn.Linear:
                inits.glorot(m.weight)
                inits.zeros(m.bias)
            elif type(m) == nn.LSTMCell:
                for name, param in m.named_parameters():
                    if 'bias' in name:
                        inits.zeros(param)
                    elif 'weight' in name:
                        inits.glorot(param)

        self.fc_hidden.apply(init_weights)
        init_weights(self.fc_in)
        init_weights(self.fc_out)
        init_weights(self.fc_emb)


    def forward(self, h_i, x_i, env_1_j, env_1_i, env_j, env_i, night_j, night_i,
                coords_j, coords_i, edge_attr, day_of_year):

        features = torch.cat([x_i.view(-1, 1), env_1_j, env_1_i, env_j, env_i,
                              night_j.float().view(-1, 1), night_i.float().view(-1, 1),
                              coords_j, coords_i, edge_attr, day_of_year.view(-1, 1)], dim=1)
        # features = torch.cat([env_1_j, env_i, night_1_j.float().view(-1, 1), night_i.float().view(-1, 1),
        #                       coords_j, coords_i, edge_attr], dim=1)

        features = self.fc_emb(features)
        features = torch.cat([features, h_i], dim=1)
        flux = self.fc_in(features)
        flux = F.dropout(flux, p=self.dropout_p, training=self.training)

        for l in self.fc_hidden:
            flux = F.leaky_relu(l(flux))
            flux = F.dropout(flux, p=self.dropout_p, training=self.training)

        flux = self.fc_out(flux)
        #flux = flux.relu()
        flux = flux.tanh()
        return flux




class LocalMLP(torch.nn.Module):

    def __init__(self, **kwargs):
        super(LocalMLP, self).__init__()

        self.horizon = kwargs.get('horizon', 40)
        self.dropout_p = kwargs.get('dropout_p', 0)
        self.n_hidden = kwargs.get('n_hidden', 16)
        self.use_acc = kwargs.get('use_acc_vars', False)
        self.n_in = 4 + kwargs.get('n_env', 4) + self.use_acc * 2
        self.n_layers = kwargs.get('n_layers', 1)
        self.force_zeros = kwargs.get('force_zeros', False)

        torch.manual_seed(kwargs.get('seed', 1234))

        self.fc_in = torch.nn.Linear(self.n_in, self.n_hidden)
        self.fc_hidden = nn.ModuleList([torch.nn.Linear(self.n_hidden, self.n_hidden)
                                        for _ in range(self.n_layers - 1)])
        self.fc_out = torch.nn.Linear(self.n_hidden, 1)

        self.reset_parameters()

    def reset_parameters(self):

        def init_weights(m):
            if type(m) == nn.Linear:
                inits.glorot(m.weight)
                inits.zeros(m.bias)
            elif type(m) == nn.LSTMCell:
                for name, param in m.named_parameters():
                    if 'bias' in name:
                        inits.zeros(param)
                    elif 'weight' in name:
                        inits.glorot(param)

        self.fc_hidden.apply(init_weights)
        init_weights(self.fc_in)
        init_weights(self.fc_out)


    def forward(self, data, **kwargs):

        y_hat = []

        for t in range(self.horizon + 1):

            x = self.step(data.coords, data.env[..., t], data.areas, night=data.local_night[:, t], acc=data.acc[..., t])

            if self.force_zeros:
                print('force birds in air to be zero')
                # for locations where it is night: set birds in the air to zero
                x = x * data.local_night[:, t].view(-1, 1)

            y_hat.append(x)

        prediction = torch.cat(y_hat, dim=-1)
        return prediction



    def step(self, coords, env, areas, night, acc):
        # use only location-specific features to predict migration intensities
        if self.use_acc:
            features = torch.cat([coords, env, areas.view(-1, 1), night.float().view(-1, 1), acc], dim=1)
        else:
            features = torch.cat([coords, env, areas.view(-1, 1), night.float().view(-1, 1)], dim=1)
        x = F.leaky_relu(self.fc_in(features))
        x = F.dropout(x, p=self.dropout_p, training=self.training)

        for l in self.fc_hidden:
            x = F.leaky_relu(l(x))
            x = F.dropout(x, p=self.dropout_p, training=self.training)

        x = self.fc_out(x)
        x = x.sigmoid()

        return x


class LocalLSTM(torch.nn.Module):

    def __init__(self, **kwargs):
        super(LocalLSTM, self).__init__()

        self.horizon = kwargs.get('horizon', 40)
        self.dropout_p = kwargs.get('dropout_p', 0)
        self.n_hidden = kwargs.get('n_hidden', 16)
        self.n_env = kwargs.get('n_env', 4)
        self.n_in = 7 + self.n_env
        self.n_lstm_layers = kwargs.get('n_lstm_layers', 1)
        self.t_context = kwargs.get('context', 0)
        self.teacher_forcing = kwargs.get('teacher_forcing', 0)
        self.predict_delta = kwargs.get('predict_delta', True)
        self.force_zeros = kwargs.get('force_zeros', True)
        self.use_encoder = kwargs.get('use_encoder', False)
        self.use_mtr_features = kwargs.get('use_mtr_features', False)
        self.return_hidden_states = kwargs.get('return_hidden_states', False)

        seed = kwargs.get('seed', 1234)
        torch.manual_seed(seed)

        self.fc_in = torch.nn.Linear(self.n_in, self.n_hidden)
        # self.mlp_in = torch.nn.Sequential(torch.nn.Linear(self.n_in, self.n_hidden),
        #                                   torch.nn.Dropout(p=self.dropout_p),
        #                                   torch.nn.ReLU(),
        #                                   torch.nn.Linear(self.n_hidden, self.n_hidden))
        if self.use_encoder:
            self.lstm_in = torch.nn.LSTMCell(self.n_hidden * 2, self.n_hidden)
        else:
            self.lstm_in = torch.nn.LSTMCell(self.n_hidden, self.n_hidden)
        self.lstm_layers = nn.ModuleList([torch.nn.LSTMCell(self.n_hidden, self.n_hidden)
                                          for _ in range(self.n_lstm_layers-1)])
        #self.fc_out = torch.nn.Linear(self.n_hidden, self.n_out)
        self.mlp_out = torch.nn.Sequential(torch.nn.Linear(self.n_hidden, self.n_hidden),
                                          torch.nn.Dropout(p=self.dropout_p),
                                          torch.nn.LeakyReLU(),
                                          torch.nn.Linear(self.n_hidden, 1))

        if self.use_encoder:
            # self.attention_t = torch.nn.Parameter(torch.Tensor(self.n_hidden, 1))
            self.fc_attention = torch.nn.Linear(self.n_hidden * 2, self.n_hidden)
            self.v_attention = torch.nn.Linear(self.n_hidden, 1, bias=False)
            if self.use_mtr_features:
                self.encoder = RecurrentEncoder(timesteps=self.t_context, n_env=self.n_env, n_hidden=self.n_hidden,
                                                n_lstm_layers=self.n_lstm_layers, seed=seed, dropout_p=self.dropout_p)
            else:
                self.encoder = RecurrentEncoder2(timesteps=self.t_context, n_env=self.n_env, n_hidden=self.n_hidden,
                                                 n_lstm_layers=self.n_lstm_layers, seed=seed, dropout_p=self.dropout_p)
            #self.fc_encoder = torch.nn.Linear(self.n_hidden, self.n_hidden, bias=False)
            #self.fc_hidden = torch.nn.Linear(self.n_hidden, self.n_hidden, bias=False)

        self.reset_parameters()

    def reset_parameters(self):

        def init_weights(m):
            if type(m) == nn.Linear:
                inits.glorot(m.weight)
                inits.zeros(m.bias)
            elif type(m) == nn.LSTMCell:
                for name, param in m.named_parameters():
                    if 'bias' in name:
                        inits.zeros(param)
                    elif 'weight' in name:
                        inits.glorot(param)

        self.mlp_out.apply(init_weights)
        self.lstm_layers.apply(init_weights)
        init_weights(self.lstm_in)

        init_weights(self.fc_in)

        if self.use_encoder:
            # init_weights(self.fc_encoder)
            #inits.glorot(self.fc_encoder.weight)
            # init_weights(self.fc_hidden)
            #inits.glorot(self.fc_hidden.weight)
            inits.glorot(self.v_attention.weight)
            init_weights(self.fc_attention)
            #inits.glorot(self.fc_attention.weight)

    def forward(self, data):

        x = data.x[..., self.t_context].view(-1, 1)
        y_hat = [x]

        #teacher_forcing = kwargs.get('teacher_forcing', 0)
        enc_states = None
        if self.use_encoder:
            # push context timeseries through encoder to initialize decoder
            enc_states, h_t, c_t = self.encoder(data)
            #if not torch.all(torch.isfinite(enc_states_pre)):
            #    print('enc states before', enc_states_pre)
            #enc_states = self.fc_encoder(enc_states_pre)
            if not torch.all(torch.isfinite(enc_states)):
                #print('enc states before', enc_states_pre)
                print('enc states', enc_states)
                #print('fc_encoder weights', self.fc_encoder.weight)
            #x = torch.zeros(data.x.size(0)).to(data.x.device) # TODO eventually use this!?

        else:
            h_t = [torch.zeros(data.x.size(0), self.n_hidden, device=x.device) for l in range(self.n_lstm_layers)]
            c_t = [torch.zeros(data.x.size(0), self.n_hidden, device=x.device) for l in range(self.n_lstm_layers)]



        coords = data.coords
        edge_index = data.edge_index
        edge_attr = data.edge_attr

        if self.use_encoder:
            forecast_horizon = range(self.t_context + 1, self.t_context + self.horizon + 1)
        else:
            forecast_horizon = range(1, self.horizon + 1)

        if self.use_encoder and not self.training:
            self.alphas_t = torch.zeros((x.size(0), self.t_context, self.horizon + 1), device=x.device)

        all_h = torch.zeros((data.x.size(0), self.n_hidden, self.horizon), device=x.device)

        for t in forecast_horizon:
            all_h[..., t-1-self.t_context] = h_t[-1]

            r = torch.rand(1)
            if r < self.teacher_forcing:
                # if data is available use ground truth, otherwise use model prediction
                # x = data.missing[..., t-1].view(-1, 1) * x + \
                #     ~data.missing[..., t-1].view(-1, 1) * data.x[..., t-1].view(-1, 1)
                x = data.x[..., t-1].view(-1, 1)

            x, h_t, c_t = self.step(x, data.coords, data.areas, data.local_dusk[:, t-1], data.local_dawn[:, t],
                                    data.env[..., t], data.local_night[:, t], h_t, c_t, enc_states, self.t_context)


            if self.force_zeros:
                # for locations where it is night: set birds in the air to zero
                x = x * data.local_night[:, t].view(-1, 1)

            y_hat.append(x)

        prediction = torch.cat(y_hat, dim=-1)

        if self.return_hidden_states:
            return prediction, all_h
        else:
            return prediction


    def step(self, x, coords, areas, dusk, dawn, env, night, h_t, c_t, enc_states, t):

        inputs = torch.cat([x.view(-1, 1), coords, env, dusk.float().view(-1, 1),
                            dawn.float().view(-1, 1), areas.view(-1, 1), night.float().view(-1, 1)], dim=1)
        assert torch.all(torch.isfinite(inputs))
        inputs = self.fc_in(inputs)

        if self.use_encoder:
            # temporal attention based on encoder states
            # enc_states_new = self.fc_encoder(enc_states) # shape (radars x timesteps x hidden)

            if not torch.all(torch.isfinite(enc_states)):
                print(enc_states)
                assert 0
<<<<<<< HEAD
            hidden = self.fc_hidden(h_t[-1]) #.unsqueeze(1) # shape (radars x 1 x hidden)
            scores = torch.tanh(enc_states.unsqueeze(1) + hidden) # shape (radars x timesteps x hidden)
            # scores = torch.matmul(scores, self.attention_t).squeeze() # shape (radars x timesteps)
            scores = self.fc_attention(scores) # shape (radars x timesteps)
=======
            # hidden = self.fc_hidden(h_t[-1]) #.unsqueeze(1) # shape (radars x 1 x hidden)
            hidden = h_t[-1].unsqueeze(1).repeat(1, enc_states.size(1), 1)
            energy = torch.tanh(self.fc_attention(torch.cat([enc_states, hidden], dim=2)))
            # scores = torch.tanh(enc_states + hidden.unsqueeze(1))
            # scores = torch.matmul(scores, self.attention_t).squeeze() # shape (radars x timesteps)
            # scores = self.fc_attention(scores).squeeze()
            scores = self.v_attention(energy).squeeze()
>>>>>>> c2ecacc6
            alpha = F.softmax(scores, dim=1)
            if not self.training:
                self.alphas_t[..., t] = alpha
            # context = torch.matmul(alpha.unsqueeze(1), enc_states).squeeze() # shape (radars x hidden)
            context = torch.matmul(alpha.unsqueeze(1), enc_states).squeeze() # shape (radars x hidden)
            inputs = torch.cat([inputs, context], dim=1)


        h_t[0], c_t[0] = self.lstm_in(inputs, (h_t[0], c_t[0]))
        for l in range(self.n_lstm_layers - 1):
            h_t[0] = F.dropout(h_t[0], p=self.dropout_p, training=self.training, inplace=False)
            c_t[0] = F.dropout(c_t[0], p=self.dropout_p, training=self.training, inplace=False)
            h_t[l+1], c_t[l+1] = self.lstm_layers[l](h_t[l], (h_t[l+1], c_t[l+1]))

        if self.predict_delta:
            delta = torch.tanh(self.mlp_out(h_t[-1]))
            if not torch.all(torch.isfinite(delta)):
                print(delta)
                assert 0
            x = x + delta
        else:
            x = torch.sigmoid(self.mlp_out(h_t[-1]))

        return x, h_t, c_t


# class RecurrentGCN(torch.nn.Module):
#     def __init__(self, timesteps, node_features, n_hidden=32, n_out=1, K=1):
#         # doesn't take external features into account
#         super(RecurrentGCN, self).__init__()
#         self.recurrent = DCRNN(7, n_hidden, K, bias=True)
#         self.linear = torch.nn.Linear(n_hidden, n_out)
#         self.timesteps = timesteps
#
#     def forward(self, data, teacher_forcing=0):
#         x = data.x[:, 0].view(-1, 1)
#         predictions = [x]
#         for t in range(self.timesteps):
#             # TODO try concatenating input features and prection x to also use weather info etc
#             r = torch.rand(1)
#             if r < teacher_forcing:
#                 x = data.x[:, t].view(-1, 1)
#
#             input = torch.cat([x, data.env[..., t], data.coords], dim=1)
#             x = self.recurrent(input, data.edge_index, data.edge_weight.float())
#             x = F.relu(x)
#             x = self.linear(x)
#
#             # for locations where it is night: set birds in the air to zero
#             x = x * data.local_night[:, t+1].view(-1, 1)
#
#             predictions.append(x)
#
#         predictions = torch.cat(predictions, dim=-1)
#         return predictions
#

class BirdFlowGNN(MessagePassing):

    def __init__(self, num_nodes, timesteps, hidden_dim=16, embedding=0, model='linear', norm=True,
                 use_departure=False, seed=12345, fix_boundary=[], multinight=False, use_wind=True, dropout_p=0.5, **kwargs):
        super(BirdFlowGNN, self).__init__(aggr='add', node_dim=0) # inflows from neighbouring radars are aggregated by adding

        self.teacher_forcing = kwargs.get('teacher_forcing', 0)
        torch.manual_seed(seed)

        in_channels = 10 + embedding
        if not use_wind:
            in_channels -= 2
        hidden_channels = hidden_dim #16 #2*in_channels #int(in_channels / 2)
        out_channels = 1

        in_channels_dep = 7
        if not use_wind:
            in_channels_dep -= 2
        hidden_channels_dep = in_channels_dep #int(in_channels_dep / 2)
        out_channels_dep = 1

        if model == 'linear':
            self.edgeflow = torch.nn.Linear(in_channels, out_channels)
        elif model == 'linear+sigmoid':
            self.edgeflow = torch.nn.Sequential(torch.nn.Linear(in_channels, out_channels),
                                                torch.nn.Sigmoid())
            self.departure = torch.nn.Sequential(torch.nn.Linear(in_channels_dep, out_channels_dep),
                                                 torch.nn.Tanh())
        else:
            self.edgeflow = torch.nn.Sequential(torch.nn.Linear(in_channels, hidden_channels),
                                                torch.nn.Dropout(p=dropout_p),
                                                torch.nn.LeakyReLU(),
                                                torch.nn.Linear(hidden_channels, out_channels),
                                                torch.nn.Sigmoid())
            self.departure = torch.nn.Sequential(torch.nn.Linear(in_channels_dep, hidden_channels_dep),
                                                 torch.nn.Dropout(p=dropout_p),
                                                 torch.nn.LeakyReLU(),
                                                 torch.nn.Linear(hidden_channels_dep, out_channels_dep),
                                                 torch.nn.Tanh())


        self.node_embedding = torch.nn.Embedding(num_nodes, embedding) if embedding > 0 else None
        self.timesteps = timesteps
        self.norm = norm
        self.use_departure = use_departure
        self.fix_boundary = fix_boundary
        self.multinight = multinight
        self.use_wind = use_wind


    def forward(self, data):
        # with teacher_forcing = 0.0 the model always uses previous predictions to make new predictions
        # with teacher_forcing = 1.0 the model always uses the ground truth to make new predictions

        # measurement at t=0
        x = data.x[..., 0].view(-1, 1)

        # birds on the ground at t=0
        # TODO use additional aggregation network to estimate the number of birds aggregated on the ground
        #  based on environmental conditions in the past
        ground = torch.zeros_like(x)

        coords = data.coords
        edge_index = data.edge_index
        edge_attr = data.edge_attr
        embedding = torch.cat([self.node_embedding.weight]*data.num_graphs) if self.node_embedding is not None else None

        # normalize outflow from each source node using the inverse of its degree
        src, dst = edge_index
        deg = degree(src, x.size(0), dtype=x.dtype)
        deg_inv = deg.pow(-1)

        y_hat = []
        y_hat.append(x)

        self.flows = []
        self.abs_flows = []
        for t in range(self.timesteps):
            r = torch.rand(1)
            if r < self.teacher_forcing:
                # if data is available use ground truth, otherwise use model prediction
                x = data.missing[..., t].view(-1, 1) * x + \
                    ~data.missing[..., t].view(-1, 1) * data.x[..., t].view(-1, 1)

            env = data.env[..., t]
            if not self.use_wind:
                env = env[:, 2:]

            x = self.propagate(edge_index, x=x, norm=deg_inv, coords=coords, env=env,
                               edge_attr=edge_attr, embedding=embedding, ground=ground,
                               local_dusk=data.local_dusk[:, t])

            if len(self.fix_boundary) > 0:
                # use ground truth for boundary nodes
                x[self.fix_boundary, 0] = data.y[self.fix_boundary, t]

            if self.multinight:
                # for locations where it is dawn: save birds to ground and set birds in the air to zero
                r = torch.rand(1)
                if r < self.teacher_forcing:
                    ground = ground + data.local_dawn[:, t+1].view(-1, 1) * data.x[..., t+1].view(-1, 1)
                else:
                    ground = ground + data.local_dawn[:, t+1].view(-1, 1) * x
                x = x * ~data.local_dawn[:, t].view(-1, 1)

                # TODO for radar data, birds can stay on the ground or depart later in the night, so
                #  at dusk birds on ground shouldn't be set to zero but predicted departing birds should be subtracted
                # for locations where it is dusk: set birds on ground to zero
                ground = ground * ~data.local_dusk[:, t].view(-1, 1)

            y_hat.append(x)

        prediction = torch.cat(y_hat, dim=-1)
        return prediction


    def message(self, x_j, coords_i, coords_j, env_j, edge_attr):
        # construct messages to node i for each edge (j,i)
        # can take any argument initially passed to propagate()
        # x_j are source features with shape [E, out_channels]

        features = torch.cat([coords_i, coords_j, env_j, edge_attr], dim=1)
        flow = self.edgeflow(features)

        # if self.norm:
        #     flow = flow * norm_j.view(-1, 1)

        self.flows.append(flow)

        abs_flow = flow * x_j
        self.abs_flows.append(abs_flow)

        return abs_flow


    def update(self, aggr_out, coords, env, ground, local_dusk):
        # return aggregation (sum) of inflows computed by message()
        # add departure prediction if local_dusk flag is True

        if self.multinight:
            features = torch.cat([coords, env, ground, local_dusk.view(-1, 1)], dim=1)
            departure = self.departure(features)
            #departure = departure * local_dusk.view(-1, 1) # only use departure model if it is local dusk
            pred = aggr_out + departure
        else:
            pred = aggr_out

        return pred



class BirdFlowGraphLSTM(MessagePassing):

    def __init__(self, **kwargs):
        super(BirdFlowGraphLSTM, self).__init__(aggr='add', node_dim=0) # inflows from neighbouring radars are aggregated by adding

        self.horizon = kwargs.get('horizon', 40)
        self.dropout_p = kwargs.get('dropout_p', 0)
        self.n_hidden = kwargs.get('n_hidden', 16)
        self.n_env = kwargs.get('n_env', 4)
        self.n_node_in = 6 + self.n_env
        self.n_edge_in = 9 + 2*self.n_env
        self.n_self_in = 5 + kwargs.get('n_env', 4)
        self.n_fc_layers = kwargs.get('n_fc_layers', 1)
        self.n_lstm_layers = kwargs.get('n_lstm_layers', 1)
        self.fixed_boundary = kwargs.get('fixed_boundary', [])
        self.force_zeros = kwargs.get('force_zeros', True)
        self.recurrent = kwargs.get('recurrent', True)

        self.use_encoder = kwargs.get('use_encoder', False)
        self.t_context = kwargs.get('context', 0)
        self.teacher_forcing = kwargs.get('teacher_forcing', 0)

        self.edge_type = kwargs.get('edge_type', 'voronoi')
        if self.edge_type == 'voronoi':
            self.n_edge_in += 1 # use face_length as additional feature
            self.n_node_in += 1 # use voronoi cell area as additional feature

        seed = kwargs.get('seed', 1234)
        torch.manual_seed(seed)

        if self.n_fc_layers < 1:
            self.edgeflow = torch.nn.Sequential(torch.nn.Linear(self.n_edge_in, 1),
                                                torch.nn.Sigmoid())
            self.selfflow = torch.nn.Sequential(torch.nn.Linear(self.n_self_in, 1),
                                                torch.nn.Sigmoid())

        else:
            self.fc_edge_in = torch.nn.Linear(self.n_edge_in, self.n_hidden)
            self.fc_edge_hidden = nn.ModuleList([torch.nn.Linear(self.n_hidden, self.n_hidden)
                                                 for _ in range(self.n_fc_layers - 1)])
            self.fc_edge_out = torch.nn.Linear(self.n_hidden, 1)

            self.fc_self_in = torch.nn.Linear(self.n_self_in, self.n_hidden)
            self.fc_self_hidden = nn.ModuleList([torch.nn.Linear(self.n_hidden, self.n_hidden)
                                                 for _ in range(self.n_fc_layers - 1)])
            self.fc_self_out = torch.nn.Linear(self.n_hidden, 1)

        self.node2hidden = torch.nn.Sequential(torch.nn.Linear(self.n_node_in, self.n_hidden),
                                               torch.nn.Dropout(p=self.dropout_p),
                                               torch.nn.LeakyReLU(),
                                               torch.nn.Linear(self.n_hidden, self.n_hidden))

        self.lstm_layers = nn.ModuleList([nn.LSTMCell(self.n_hidden, self.n_hidden) for _ in range(self.n_lstm_layers)])

        self.hidden2delta = torch.nn.Sequential(torch.nn.Linear(self.n_hidden, self.n_hidden),
                                                torch.nn.Dropout(p=self.dropout_p),
                                                torch.nn.LeakyReLU(),
                                                torch.nn.Linear(self.n_hidden, 1))

        if self.use_encoder:
            self.encoder = RecurrentEncoder(timesteps=self.t_context, n_env=self.n_env, n_hidden=self.n_hidden,
                                            n_lstm_layers=self.n_lstm_layers, seed=seed, dropout_p=self.dropout_p)



    def forward(self, data):
        # with teacher_forcing = 0.0 the model always uses previous predictions to make new predictions
        # with teacher_forcing = 1.0 the model always uses the ground truth to make new predictions

        y_hat = []

        # birds on the ground at t=0
        #ground = torch.zeros_like(x).to(x.device)

        # initialize lstm variables
        if self.use_encoder and self.recurrent:
            # push context timeseries through encoder to initialize decoder
            h_t, c_t = self.encoder(data)
            #x = torch.zeros(data.x.size(0)).to(data.x.device) # TODO eventually use this!?
            x = data.x[..., self.t_context].view(-1, 1)
            y_hat.append(x)

        elif self.recurrent:
            # start from scratch
            # measurement at t=0
            x = data.x[..., 0].view(-1, 1)
            y_hat.append(x)
            h_t = [torch.zeros(data.x.size(0), self.n_hidden, device=x.device) for l in range(self.n_lstm_layers)]
            c_t = [torch.zeros(data.x.size(0), self.n_hidden, device=x.device) for l in range(self.n_lstm_layers)]

        else:
            x = data.x[..., 0].view(-1, 1)
            y_hat.append(x)
            h_t = []
            c_t = []

        coords = data.coords
        edge_index = data.edge_index
        edge_attr = data.edge_attr


        self.flows = torch.zeros((edge_index.size(1), 1, self.horizon+1), device=x.device)
        self.abs_flows = torch.zeros((edge_index.size(1), 1, self.horizon+1), device=x.device)
        self.selfflows = torch.zeros((data.x.size(0), 1, self.horizon+1), device=x.device)
        self.abs_selfflows = torch.zeros((data.x.size(0), 1, self.horizon+1), device=x.device)
        self.deltas = torch.zeros((data.x.size(0), 1, self.horizon+1), device=x.device)
        self.inflows = torch.zeros((data.x.size(0), 1, self.horizon + 1), device=x.device)

        if self.use_encoder:
            forecast_horizon = range(self.t_context + 1, self.t_context + self.horizon + 1)
        else:
            forecast_horizon = range(1, self.horizon + 1)

        for t in forecast_horizon:

            if True: #torch.any(data.local_night[:, t+1] | data.local_dusk[:, t+1]):
                # at least for one radar station it is night or dusk

                r = torch.rand(1)
                if r < self.teacher_forcing:
                    # if data is available use ground truth, otherwise use model prediction
                    x = data.missing[..., t-1].view(-1, 1) * x + \
                        ~data.missing[..., t-1].view(-1, 1) * data.x[..., t-1].view(-1, 1)

                x, h_t, c_t = self.propagate(edge_index, x=x, coords=coords,
                                                    h_t=h_t, c_t=c_t, areas=data.areas,
                                                    edge_attr=edge_attr, #ground=ground,
                                                    dusk=data.local_dusk[:, t-1],
                                                    dawn=data.local_dawn[:, t],
                                                    env=data.env[..., t],
                                                    t=t-self.t_context,
                                             night=data.local_night[:, t])

                if self.fixed_boundary:
                    # use ground truth for boundary nodes
                    x[data.boundary, 0] = data.y[data.boundary, t]


            # for locations where it is dawn: save birds to ground and set birds in the air to zero
            # r = torch.rand(1)
            # if r < teacher_forcing:
            #     ground = ground + data.local_dawn[:, t+1].view(-1, 1) * data.x[..., t+1].view(-1, 1)
            # else:
            #     ground = ground + data.local_dawn[:, t+1].view(-1, 1) * x

            if self.force_zeros:
                x = x * data.local_night[:, t].view(-1, 1)

            # for locations where it is dusk: set birds on ground to zero
            # ground = ground * ~data.local_dusk[:, t].view(-1, 1)

            y_hat.append(x)

        prediction = torch.cat(y_hat, dim=-1)
        return prediction


    def message(self, x_j, coords_i, coords_j, env_i, env_j, edge_attr, t, night_j, dusk_j, dawn_j):
        # construct messages to node i for each edge (j,i)
        # can take any argument initially passed to propagate()
        # x_j are source features with shape [E, out_channels]

        features = torch.cat([coords_i, coords_j, env_i, env_j, edge_attr,
                              night_j.float().view(-1, 1), dusk_j.float().view(-1, 1), dawn_j.float().view(-1, 1)], dim=1)
        if self.n_fc_layers < 1:
            flow = self.edgeflow(features)
        else:
            flow = F.leaky_relu(self.fc_edge_in(features))
            flow = F.dropout(flow, p=self.dropout_p, training=self.training)

            for l in self.fc_edge_hidden:
                flow = F.leaky_relu(l(flow))
                flow = F.dropout(flow, p=self.dropout_p, training=self.training)

            flow = self.fc_edge_out(flow).sigmoid()

        #self.flows.append(flow)
        self.flows[..., t] = flow

        abs_flow = flow * x_j
        #self.abs_flows.append(abs_flow)
        self.abs_flows[..., t] = abs_flow

        return abs_flow


    def update(self, aggr_out, x, coords, env, dusk, dawn, areas, h_t, c_t, t, night):
        if self.recurrent:
            if self.edge_type == 'voronoi':
                inputs = torch.cat([x.view(-1, 1), coords, env, dawn.float().view(-1, 1), #ground.view(-1, 1),
                                    dusk.float().view(-1, 1), areas.view(-1, 1), night.float().view(-1, 1)], dim=1)
            else:
                inputs = torch.cat([x.view(-1, 1), coords, env, dawn.float().view(-1, 1),  # ground.view(-1, 1),
                                    dusk.float().view(-1, 1), night.float().view()], dim=1)
            inputs = self.node2hidden(inputs) #.relu()

            h_t[0], c_t[0] = self.lstm_layers[0](inputs, (h_t[0], c_t[0]))
            for l in range(1, self.n_lstm_layers):
                h_t[l], c_t[l] = self.lstm_layers[l](h_t[l - 1], (h_t[l], c_t[l]))

            delta = self.hidden2delta(h_t[-1]).tanh()
            #self.deltas.append(delta)
            self.deltas[..., t] = delta
        else:
            delta = 0

        features = torch.cat([coords, env, dusk.float().view(-1, 1), dawn.float().view(-1, 1),
                              night.float().view(-1, 1)], dim=1)
        if self.n_fc_layers < 1:
            selfflow = self.selfflow(features)
        else:
            selfflow = F.leaky_relu(self.fc_self_in(features))
            selfflow = F.dropout(selfflow, p=self.dropout_p, training=self.training)

            for l in self.fc_self_hidden:
                selfflow = F.leaky_relu(l(selfflow))
                selfflow = F.dropout(selfflow, p=self.dropout_p, training=self.training)

            selfflow = self.fc_edge_out(selfflow).sigmoid()

        #self.selfflows.append(selfflow)
        self.selfflows[..., t] = selfflow
        selfflow = x * selfflow
        #self.abs_selfflows.append(selfflow)
        self.abs_selfflows[..., t] = selfflow
        self.inflows[..., t] = aggr_out

        #departure = departure * local_dusk.view(-1, 1) # only use departure model if it is local dusk
        pred = selfflow + aggr_out + delta

        return pred, h_t, c_t




class BirdFluxGraphLSTM(MessagePassing):

    def __init__(self, **kwargs):
        super(BirdFluxGraphLSTM, self).__init__(aggr='add', node_dim=0)

        self.horizon = kwargs.get('horizon', 40)
        self.dropout_p = kwargs.get('dropout_p', 0)
        self.n_hidden = kwargs.get('n_hidden', 16)
        self.n_env = kwargs.get('n_env', 4)
        self.n_node_in = 6 + self.n_env
        self.n_edge_in = 10 + 2*self.n_env
        self.n_fc_layers = kwargs.get('n_fc_layers', 1)
        self.n_lstm_layers = kwargs.get('n_lstm_layers', 1)
        self.fixed_boundary = kwargs.get('fixed_boundary', False)
        self.force_zeros = kwargs.get('force_zeros', True)

        self.use_encoder = kwargs.get('use_encoder', False)
        self.t_context = kwargs.get('context', 0)
        self.enforce_conservation = kwargs.get('enforce_conservation', False)

        self.perturbation_std = kwargs.get('perturbation_std', 0)
        self.perturbation_mean = kwargs.get('perturbation_mean', 0)

        self.boundary_model = kwargs.get('boundary_model', None)
        self.fix_boundary_fluxes = kwargs.get('fix_boundary_fluxes', False)
        self.teacher_forcing = kwargs.get('teacher_forcing', 0)

        self.edge_type = kwargs.get('edge_type', 'voronoi')
        if self.edge_type == 'voronoi':
            self.n_edge_in += 1 # use face_length as additional feature
            self.n_node_in += 1 # use voronoi cell area as additional feature

        seed = kwargs.get('seed', 1234)
        torch.manual_seed(seed)


        self.fc_edge_embedding = torch.nn.Linear(self.n_edge_in, self.n_hidden, bias=False)
        self.fc_edge_in = torch.nn.Linear(self.n_hidden * 2, self.n_hidden)
        # self.fc_edge_in = torch.nn.Linear(self.n_hidden, self.n_hidden)
        self.fc_edge_hidden = nn.ModuleList([torch.nn.Linear(self.n_hidden, self.n_hidden)
                                             for _ in range(self.n_fc_layers - 1)])
        self.fc_edge_out = torch.nn.Linear(self.n_hidden, 1)


        #self.node2hidden = torch.nn.Sequential(torch.nn.Linear(self.n_node_in, self.n_hidden),
        #                                       torch.nn.Dropout(p=self.dropout_p),
        #                                       torch.nn.LeakyReLU(),
        #                                       torch.nn.Linear(self.n_hidden, self.n_hidden))

        self.node2hidden = torch.nn.Linear(self.n_node_in, self.n_hidden)

        if self.use_encoder:
            self.lstm_in = nn.LSTMCell(self.n_hidden * 2, self.n_hidden)
            self.encoder = RecurrentEncoder(timesteps=self.t_context, n_env=self.n_env, n_hidden=self.n_hidden,
                                            n_lstm_layers=self.n_lstm_layers, seed=seed, dropout_p=self.dropout_p)
            #self.fc_encoder = torch.nn.Linear(self.n_hidden, self.n_hidden, bias=False)
            #self.fc_hidden = torch.nn.Linear(self.n_hidden, self.n_hidden, bias=False)
            self.fc_attention = torch.nn.Linear(self.n_hidden * 2, self.n_hidden)
            self.v_attention = torch.nn.Linear(self.n_hidden, 1, bias=False)
        else:
            self.lstm_in = nn.LSTMCell(self.n_hidden, self.n_hidden)
        self.lstm_layers = nn.ModuleList([nn.LSTMCell(self.n_hidden, self.n_hidden) for _ in range(self.n_lstm_layers-1)])

        self.hidden2delta = torch.nn.Sequential(torch.nn.Linear(self.n_hidden, self.n_hidden),
                                                torch.nn.Dropout(p=self.dropout_p),
                                                torch.nn.LeakyReLU(),
                                                torch.nn.Linear(self.n_hidden, 1))

        if self.boundary_model == 'LocalLSTM':
            kwargs['fixed_boundary'] = []
            self.boundary_lstm = LocalLSTM(**kwargs, return_hidden_states=True, use_mtr_features=True)
        elif self.boundary_model == 'FluxMLP':
            if self.use_encoder:
                self.flux_mlp = FluxMLP2(**kwargs)
            else:
                self.flux_mlp = FluxMLP(**kwargs)
        elif self.boundary_model == 'FluxMLPtanh':
            self.flux_mlp = FluxMLP3(**kwargs)
        elif self.boundary_model == 'Extrapolation':
            self.extrapolation = Extrapolation()


        self.reset_parameters()


    def reset_parameters(self):

        def init_weights(m):
            if type(m) == nn.Linear:
                inits.glorot(m.weight)
                inits.zeros(m.bias)
            elif type(m) == nn.LSTMCell:
                for name, param in m.named_parameters():
                    if 'bias' in name:
                        inits.zeros(param)
                    elif 'weight' in name:
                        inits.glorot(param)

        self.fc_edge_hidden.apply(init_weights)
        #self.node2hidden.apply(init_weights)
        self.lstm_layers.apply(init_weights)
        self.hidden2delta.apply(init_weights)
        init_weights(self.lstm_in)
        init_weights(self.node2hidden)

        init_weights(self.fc_edge_in)
        # init_weights(self.fc_edge_embedding)
        inits.glorot(self.fc_edge_embedding.weight)
        init_weights(self.fc_edge_out)

        if self.use_encoder:
            # init_weights(self.fc_encoder)
            # init_weights(self.fc_hidden)
            # init_weights(self.attention_t)
            #inits.glorot(self.fc_encoder.weight)
            #inits.glorot(self.fc_hidden.weight)
<<<<<<< HEAD
            inits.glorot(self.v_attention.weight)
            init_weights(self.fc_attention)
=======
            init_weights(self.fc_attention)
            inits.glorot(self.v_attention.weight)
>>>>>>> c2ecacc6



    def forward(self, data):
        # with teacher_forcing = 0.0 the model always uses previous predictions to make new predictions
        # with teacher_forcing = 1.0 the model always uses the ground truth to make new predictions

        # self.edges = data.edge_index
        # n_edges = self.edges.size(1)
        # self.boundary_edge_index = torch.tensor([idx for idx in range(n_edges)
        #                                          if data.boundary[self.edges[0, idx]]])
        # self.boundary_edges = self.edges[:, self.boundary_edge_index]
        # self.boundary = data.boundary
        #
        # self.reverse_edge_index = torch.zeros(n_edges, dtype=torch.long)
        # for idx in range(n_edges):
        #     for jdx in range(n_edges):
        #         if (self.edges[:, idx] == torch.flip(self.edges[:, jdx], dims=[0])).all():
        #             self.reverse_edge_index[idx] = jdx

        self.edges = data.edge_index
        self.boundary2inner_edges = data.boundary2inner_edges
        self.inner2boundary_edges = data.inner2boundary_edges
        # self.boundary2boundary_edges = data.boundary2boundary_edges
        self.inner_edges = data.inner_edges
        self.reverse_edges = data.reverse_edges
        self.boundary = data.boundary.bool()


        y_hat = []
        enc_states = None

        x = data.x[..., self.t_context].view(-1, 1)
        y_hat.append(x)

        # initialize lstm variables
        if self.use_encoder:
            # push context timeseries through encoder to initialize decoder
            enc_states, h_t, c_t = self.encoder(data)
            assert torch.all(torch.isfinite(enc_states))
<<<<<<< HEAD
            # enc_states = self.fc_encoder(enc_states)
            # assert torch.all(torch.isfinite(enc_states))
=======
            #enc_states = self.fc_encoder(enc_states)
            #assert torch.all(torch.isfinite(enc_states))
>>>>>>> c2ecacc6
            # x = torch.zeros(data.x.size(0)).to(data.x.device) # TODO eventually use this!?

        else:
            # start from scratch
            # measurement at t=0
            h_t = [torch.zeros(data.x.size(0), self.n_hidden, device=x.device) for l in range(self.n_lstm_layers)]
            c_t = [torch.zeros(data.x.size(0), self.n_hidden, device=x.device) for l in range(self.n_lstm_layers)]

        coords = data.coords
        edge_index = data.edge_index
        edge_attr = data.edge_attr

        self.local_fluxes = torch.zeros((edge_index.size(1), 1, self.horizon + 1), device=x.device)
        if not self.training:
            self.local_deltas = torch.zeros((data.x.size(0), 1, self.horizon+1), device=x.device)
            if self.use_encoder:
                self.alphas_t = torch.zeros((x.size(0), self.t_context, self.horizon + 1), device=x.device)

        forecast_horizon = range(self.t_context + 1, self.t_context + self.horizon + 1)

        if self.boundary_model == 'LocalLSTM':
            self.boundary_lstm.teacher_forcing = self.teacher_forcing
            boundary_pred, boundary_h = self.boundary_lstm(data)
            x[data.boundary, 0] = boundary_pred[data.boundary, 0]
        elif self.boundary_model == 'Extrapolation':
            self.boundary2boundary_edges = data.boundary2boundary_edges
            self.extrapolation.edge_index = self.edges[:, torch.logical_not(self.boundary2boundary_edges)]

        for t in forecast_horizon:

            r = torch.rand(1)
            if r < self.teacher_forcing:
                # print('use teacher forcing')
                # if data is available use ground truth, otherwise use model prediction
                # x = data.missing[..., t-1].bool().view(-1, 1) * x + \
                #     torch.logical_not(data.missing[..., t-1].bool().view(-1, 1)) * data.x[..., t-1].view(-1, 1)
                x = data.x[..., t-1].view(-1, 1)


            if self.boundary_model == 'LocalLSTM':
                h_t[-1] = h_t[-1] * torch.logical_not(data.boundary.view(-1, 1)) + \
                          boundary_h[..., t-self.t_context-1] * data.boundary.view(-1, 1)

            elif self.boundary_model == 'Extrapolation':
                # print(f'x before = {x}')
                x_extrapolated = self.extrapolation(x)
                h_extrapolated = self.extrapolation(h_t[-1])

                x = x * torch.logical_not(data.boundary.view(-1, 1)) + \
                    x_extrapolated * data.boundary.view(-1, 1)

                # print(f'x after = {x}')
                h_t[-1] = h_t[-1] * torch.logical_not(data.boundary.view(-1, 1)) + \
                    h_extrapolated * data.boundary.view(-1, 1)

            x, h_t, c_t = self.propagate(edge_index, x=x, coords=coords,
                                                h_t=h_t, c_t=c_t,
                                                h=h_t[-1], c=c_t[-1],
                                                areas=data.areas,
                                                edge_attr=edge_attr,
                                                dusk=data.local_dusk[:, t-1],
                                                dawn=data.local_dawn[:, t],
                                                dawn_1=data.local_dawn[:, t-1],
                                                env=data.env[..., t],
                                                env_1=data.env[..., t-1],
                                                t=t-self.t_context,
                                                boundary=data.boundary,
                                                night=data.local_night[:, t],
                                                night_1=data.local_night[:, t-1],
                                                day_of_year=data.day_of_year[t],
                                                enc_states=enc_states)#,
                                                #radar_fluxes=data.fluxes[:, t])

            if self.fixed_boundary:
                # # use ground truth for boundary nodes
                perturbation = torch.randn(data.boundary.sum()).to(x.device) * self.perturbation_std + self.perturbation_mean
                if self.boundary_model == 'LocalLSTM':
                    x[data.boundary, 0] = boundary_pred[data.boundary, t-self.t_context] + perturbation
                else:
                    x[data.boundary, 0] = data.y[data.boundary, t] + perturbation

            if self.force_zeros:
                x = x * data.local_night[:, t].view(-1, 1)

            y_hat.append(x)

        prediction = torch.cat(y_hat, dim=-1)
        return prediction


    def message(self, x_i, x_j, h_i, h_j, coords_i, coords_j, env_i, env_j, env_1_i, env_1_j, edge_attr, t,
                night_i, night_j, night_1_j, boundary, day_of_year, dawn_i, dawn_1_j): #, radar_fluxes):
        # construct messages to node i for each edge (j,i)
        # can take any argument initially passed to propagate()
        # x_j are source features with shape [E, out_channels]


        # inputs = [x_j.view(-1, 1), coords_i, coords_j, env_i, env_1_j, edge_attr,
        #                       night_i.float().view(-1, 1), night_1_j.float().view(-1, 1),
        #                     dusk_i.float().view(-1, 1), dawn_i.float().view(-1, 1)]

        inputs = [coords_i, coords_j, env_i, env_1_j, edge_attr,
                  night_i.float().view(-1, 1), night_1_j.float().view(-1, 1),
                  dawn_i.float().view(-1, 1), dawn_1_j.float().view(-1, 1)]

        # inputs = [coords_i, coords_j, env_i, env_1_j, edge_attr,
        #           night_i.float().view(-1, 1), night_1_j.float().view(-1, 1)]

        inputs = torch.cat(inputs, dim=1)

        assert torch.all(torch.isfinite(inputs))


        inputs = self.fc_edge_embedding(inputs)
        inputs = torch.cat([inputs, h_j], dim=1)

        flux = F.leaky_relu(self.fc_edge_in(inputs))
        flux = F.dropout(flux, p=self.dropout_p, training=self.training, inplace=False)

        for l in self.fc_edge_hidden:
            flux = F.leaky_relu(l(flux))
            flux = F.dropout(flux, p=self.dropout_p, training=self.training, inplace=False)

        flux = self.fc_edge_out(flux) #.tanh()

        # enforce fluxes to be symmetric along edges
        flux = torch.sigmoid(flux) # bird density flying from node j to node i should be positive
        flux = flux * x_j

        # self.local_fluxes_A[self.edges[0], self.edges[1]] = flux.squeeze()

        if self.boundary_model == 'FluxMLP':
            #edge_fluxes = self.flux_mlp(env_1_j, env_i, night_1_j, night_i, coords_j, coords_i, edge_attr)
            # TODO use attention weighted encoder sequence as additional input?
            if self.use_encoder:
                # boundary_fluxes = self.flux_mlp(h_i[self.boundary_edges], env_1_j[self.boundary_edges], env_i[self.boundary_edges],
                #                             night_1_j[self.boundary_edges], night_i[self.boundary_edges],
                #                             coords_j[self.boundary_edges], coords_i[self.boundary_edges],
                #                             edge_attr[self.boundary_edges],
                #                             day_of_year.repeat(self.boundary_edges.size()))
                boundary_fluxes = self.flux_mlp(h_i, x_i, env_1_j, env_i, night_1_j, night_i,
                                                coords_j, coords_i,
                                                edge_attr, day_of_year.repeat(self.edges.size(1)))
            else:
                # boundary_fluxes = self.flux_mlp(env_1_j[self.boundary_edges], env_i[self.boundary_edges],
                #                             night_1_j[self.boundary_edges], night_i[self.boundary_edges],
                #                             coords_j[self.boundary_edges], coords_i[self.boundary_edges],
                #                             edge_attr[self.boundary_edges], day_of_year.repeat(self.boundary_edges.size()))
                boundary_fluxes = self.flux_mlp(env_1_j, env_i, night_1_j, night_i,
                                                coords_j, coords_i,
                                                edge_attr, day_of_year.repeat(self.edges.size(1)))

            flux = (self.inner_edges.view(-1, 1) + self.inner2boundary_edges.view(-1, 1)) * flux + \
                   self.boundary2inner_edges.view(-1, 1) * boundary_fluxes
            # print(boundary_fluxes[self.boundary_edges])
            #A_influx[self.fixed_boundary, :] = to_dense_adj(self.edges, edge_attr=edge_fluxes).squeeze()[self.fixed_boundary, :]

            # self.boundary_fluxes_A[self.boundary_edges[0], self.boundary_edges[1]] = edge_fluxes.squeeze()
            # self.local_fluxes_A[self.boundary, :] = self.boundary_fluxes_A[self.boundary, :]

        self.local_fluxes[..., t] = flux
        flux = flux - flux[self.reverse_edges]

        if self.boundary_model == 'FluxMLPtanh':
            boundary_fluxes = self.flux_mlp(h_i, x_i, env_1_j, env_1_i, env_j, env_i, night_j, night_i,
                coords_j, coords_i, edge_attr, day_of_year.repeat(self.edges.size(1)))

            flux = self.inner_edges.view(-1, 1) * flux + \
                    self.boundary2inner_edges.view(-1, 1) * boundary_fluxes - \
                     self.inner2boundary_edges.view(-1, 1) * boundary_fluxes[self.reversensorsse_edges]

            self.local_fluxes[..., t] = flux

        # if self.fix_boundary_fluxes:
        #     flux = torch.logical_not(self.boundary_edges.view(-1, 1)) * flux + self.boundary_edges.view(-1, 1) * radar_fluxes

        # self.local_fluxes_A = self.local_fluxes_A - self.local_fluxes_A.T
        # flux = self.local_fluxes_A[self.edges[0], self.edges[1]]
        # print(f'flux = {flux}')
        flux = flux.view(-1, 1)

        return flux


    def update(self, aggr_out, x, coords, env, dusk, dawn, areas, h_t, c_t, t, night, boundary, enc_states):

        if self.edge_type == 'voronoi':
            inputs = torch.cat([x.view(-1, 1), coords, env, dawn.float().view(-1, 1), #ground.view(-1, 1),
                                dusk.float().view(-1, 1), areas.view(-1, 1), night.float().view(-1, 1)], dim=1)
        else:
            inputs = torch.cat([x.view(-1, 1), coords, env, dawn.float().view(-1, 1),  # ground.view(-1, 1),
                                dusk.float().view(-1, 1), night.float().view()], dim=1)

        assert torch.all(torch.isfinite(inputs))
        inputs = self.node2hidden(inputs)

        if self.use_encoder:
            # temporal attention based on encoder states
            # enc_states_new = self.fc_encoder(enc_states) # shape (radars x timesteps x hidden)
            hidden = h_t[-1].unsqueeze(1).repeat(1, enc_states.size(1), 1)
            energy = torch.tanh(self.fc_attention(torch.cat([enc_states, hidden], dim=2)))
            # scores = torch.tanh(enc_states + hidden.unsqueeze(1))
            # scores = torch.matmul(scores, self.attention_t).squeeze() # shape (radars x timesteps)
            # scores = self.fc_attention(scores).squeeze()
            scores = self.v_attention(energy).squeeze()
            alpha = F.softmax(scores, dim=1)
            if not self.training:
                self.alphas_t[..., t] = alpha
<<<<<<< HEAD
            context = torch.matmul(alpha.unsqueeze(1), enc_states).squeeze() # shape (radars x hidden)

=======
            # context = torch.matmul(alpha.unsqueeze(1), enc_states).squeeze() # shape (radars x hidden)
            context = torch.matmul(alpha.unsqueeze(1), enc_states).squeeze() # shape (radars x hidden)
>>>>>>> c2ecacc6
            inputs = torch.cat([inputs, context], dim=1)

        h_t[0], c_t[0] = self.lstm_in(inputs, (h_t[0], c_t[0]))
        for l in range(self.n_lstm_layers - 1):
            h_t[0] = F.dropout(h_t[0], p=self.dropout_p, training=self.training, inplace=False)
            c_t[0] = F.dropout(c_t[0], p=self.dropout_p, training=self.training, inplace=False)
            h_t[l+1], c_t[l+1] = self.lstm_layers[l](h_t[l], (h_t[l+1], c_t[l+1]))

        delta = torch.tanh(self.hidden2delta(h_t[-1]))
        if not self.training:
            self.local_deltas[..., t] = delta

        # print(f'delta = {delta}')
        # print(f'aggr out = {aggr_out}')
        pred = x + delta + aggr_out # take messages into account for inner cells only
        # print(f'pred = {pred}')
        #pred = pred.relu() # enforce positive bird densities

        return pred, h_t, c_t

# class RecurrentGCN(torch.nn.Module):
#     def __init__(self, timesteps, node_features, n_hidden=32, n_out=1, K=1):
#         # doesn't take external features into account
#         super(RecurrentGCN, self).__init__()
#         self.recurrent = DCRNN(7, n_hidden, K, bias=True)
#         self.linear = torch.nn.Linear(n_hidden, n_out)
#         self.timesteps = timesteps
#
#     def forward(self, data, teacher_forcing=0):
#         x = data.x[:, 0].view(-1, 1)
#         predictions = [x]
#         for t in range(self.timesteps):
#             # TODO try concatenating input features and prection x to also use weather info etc
#             r = torch.rand(1)
#             if r < teacher_forcing:
#                 x = data.x[:, t].view(-1, 1)
#
#             input = torch.cat([x, data.env[..., t], data.coords], dim=1)
#             x = self.recurrent(input, data.edge_index, data.edge_weight.float())
#             x = F.relu(x)
#             x = self.linear(x)
#
#             # for locations where it is night: set birds in the air to zero
#             x = x * data.local_night[:, t+1].view(-1, 1)
#
#             predictions.append(x)
#
#         predictions = torch.cat(predictions, dim=-1)
#         return predictions
#

class BirdFlowGNN(MessagePassing):

    def __init__(self, num_nodes, timesteps, hidden_dim=16, embedding=0, model='linear', norm=True,
                 use_departure=False, seed=12345, fix_boundary=[], multinight=False, use_wind=True, dropout_p=0.5, **kwargs):
        super(BirdFlowGNN, self).__init__(aggr='add', node_dim=0) # inflows from neighbouring radars are aggregated by adding

        self.teacher_forcing = kwargs.get('teacher_forcing', 0)
        torch.manual_seed(seed)

        in_channels = 10 + embedding
        if not use_wind:
            in_channels -= 2
        hidden_channels = hidden_dim #16 #2*in_channels #int(in_channels / 2)
        out_channels = 1

        in_channels_dep = 7
        if not use_wind:
            in_channels_dep -= 2
        hidden_channels_dep = in_channels_dep #int(in_channels_dep / 2)
        out_channels_dep = 1

        if model == 'linear':
            self.edgeflow = torch.nn.Linear(in_channels, out_channels)
        elif model == 'linear+sigmoid':
            self.edgeflow = torch.nn.Sequential(torch.nn.Linear(in_channels, out_channels),
                                                torch.nn.Sigmoid())
            self.departure = torch.nn.Sequential(torch.nn.Linear(in_channels_dep, out_channels_dep),
                                                 torch.nn.Tanh())
        else:
            self.edgeflow = torch.nn.Sequential(torch.nn.Linear(in_channels, hidden_channels),
                                                torch.nn.Dropout(p=dropout_p),
                                                torch.nn.LeakyReLU(),
                                                torch.nn.Linear(hidden_channels, out_channels),
                                                torch.nn.Sigmoid())
            self.departure = torch.nn.Sequential(torch.nn.Linear(in_channels_dep, hidden_channels_dep),
                                                 torch.nn.Dropout(p=dropout_p),
                                                 torch.nn.LeakyReLU(),
                                                 torch.nn.Linear(hidden_channels_dep, out_channels_dep),
                                                 torch.nn.Tanh())


        self.node_embedding = torch.nn.Embedding(num_nodes, embedding) if embedding > 0 else None
        self.timesteps = timesteps
        self.norm = norm
        self.use_departure = use_departure
        self.fix_boundary = fix_boundary
        self.multinigh = multinight
        self.use_wind = use_wind


    def forward(self, data):
        # with teacher_forcing = 0.0 the model always uses previous predictions to make new predictions
        # with teacher_forcing = 1.0 the model always uses the ground truth to make new predictions

        # measurement at t=0
        x = data.x[..., 0].view(-1, 1)

        # birds on the ground at t=0
        # TODO use additional aggregation network to estimate the number of birds aggregated on the ground
        #  based on environmental conditions in the past
        ground = torch.zeros_like(x)

        coords = data.coords
        edge_index = data.edge_index
        edge_attr = data.edge_attr
        embedding = torch.cat([self.node_embedding.weight]*data.num_graphs) if self.node_embedding is not None else None

        # normalize outflow from each source node using the inverse of its degree
        src, dst = edge_index
        deg = degree(src, x.size(0), dtype=x.dtype)
        deg_inv = deg.pow(-1)

        y_hat = []
        y_hat.append(x)

        self.flows = []
        self.abs_flows = []
        for t in range(self.timesteps):
            r = torch.rand(1)
            if r < self.teacher_forcing:
                # if data is available use ground truth, otherwise use model prediction
                x = data.missing[..., t].view(-1, 1) * x + \
                    ~data.missing[..., t].view(-1, 1) * data.x[..., t].view(-1, 1)

            env = data.env[..., t]
            if not self.use_wind:
                env = env[:, 2:]

            x = self.propagate(edge_index, x=x, norm=deg_inv, coords=coords, env=env,
                               edge_attr=edge_attr, embedding=embedding, ground=ground,
                               local_dusk=data.local_dusk[:, t])

            if len(self.fix_boundary) > 0:
                # use ground truth for boundary nodes
                x[self.fix_boundary, 0] = data.y[self.fix_boundary, t]

            if self.multinight:
                # for locations where it is dawn: save birds to ground and set birds in the air to zero
                r = torch.rand(1)
                if r < self.teacher_forcing:
                    ground = ground + data.local_dawn[:, t+1].view(-1, 1) * data.x[..., t+1].view(-1, 1)
                else:
                    ground = ground + data.local_dawn[:, t+1].view(-1, 1) * x
                x = x * ~data.local_dawn[:, t].view(-1, 1)

                # TODO for radar data, birds can stay on the ground or depart later in the night, so
                #  at dusk birds on ground shouldn't be set to zero but predicted departing birds should be subtracted
                # for locations where it is dusk: set birds on ground to zero
                ground = ground * ~data.local_dusk[:, t].view(-1, 1)

            y_hat.append(x)

        prediction = torch.cat(y_hat, dim=-1)
        return prediction


    def message(self, x_j, coords_i, coords_j, env_j, edge_attr):
        # construct messages to node i for each edge (j,i)
        # can take any argument initially passed to propagate()
        # x_j are source features with shape [E, out_channels]

        features = torch.cat([coords_i, coords_j, env_j, edge_attr], dim=1)
        flow = self.edgeflow(features)

        # if self.norm:
        #     flow = flow * norm_j.view(-1, 1)

        self.flows.append(flow)

        abs_flow = flow * x_j
        self.abs_flows.append(abs_flow)

        return abs_flow


    def update(self, aggr_out, coords, env, ground, local_dusk):
        # return aggregation (sum) of inflows computed by message()
        # add departure prediction if local_dusk flag is True

        if self.multinight:
            features = torch.cat([coords, env, ground, local_dusk.view(-1, 1)], dim=1)
            departure = self.departure(features)
            #departure = departure * local_dusk.view(-1, 1) # only use departure model if it is local dusk
            pred = aggr_out + departure
        else:
            pred = aggr_out

        return pred



class BirdFlowGraphLSTM(MessagePassing):

    def __init__(self, **kwargs):
        super(BirdFlowGraphLSTM, self).__init__(aggr='add', node_dim=0) # inflows from neighbouring radars are aggregated by adding

        self.horizon = kwargs.get('horizon', 40)
        self.dropout_p = kwargs.get('dropout_p', 0)
        self.n_hidden = kwargs.get('n_hidden', 16)
        self.n_env = kwargs.get('n_env', 4)
        self.n_node_in = 6 + self.n_env
        self.n_edge_in = 9 + 2*self.n_env
        self.n_self_in = 5 + kwargs.get('n_env', 4)
        self.n_fc_layers = kwargs.get('n_fc_layers', 1)
        self.n_lstm_layers = kwargs.get('n_lstm_layers', 1)
        self.fixed_boundary = kwargs.get('fixed_boundary', [])
        self.force_zeros = kwargs.get('force_zeros', True)
        self.recurrent = kwargs.get('recurrent', True)

        self.use_encoder = kwargs.get('use_encoder', False)
        self.t_context = kwargs.get('context', 0)
        self.teacher_forcing = kwargs.get('teacher_forcing', 0)

        self.edge_type = kwargs.get('edge_type', 'voronoi')
        if self.edge_type == 'voronoi':
            self.n_edge_in += 1 # use face_length as additional feature
            self.n_node_in += 1 # use voronoi cell area as additional feature

        seed = kwargs.get('seed', 1234)
        torch.manual_seed(seed)

        if self.n_fc_layers < 1:
            self.edgeflow = torch.nn.Sequential(torch.nn.Linear(self.n_edge_in, 1),
                                                torch.nn.Sigmoid())
            self.selfflow = torch.nn.Sequential(torch.nn.Linear(self.n_self_in, 1),
                                                torch.nn.Sigmoid())

        else:
            self.fc_edge_in = torch.nn.Linear(self.n_edge_in, self.n_hidden)
            self.fc_edge_hidden = nn.ModuleList([torch.nn.Linear(self.n_hidden, self.n_hidden)
                                                 for _ in range(self.n_fc_layers - 1)])
            self.fc_edge_out = torch.nn.Linear(self.n_hidden, 1)

            self.fc_self_in = torch.nn.Linear(self.n_self_in, self.n_hidden)
            self.fc_self_hidden = nn.ModuleList([torch.nn.Linear(self.n_hidden, self.n_hidden)
                                                 for _ in range(self.n_fc_layers - 1)])
            self.fc_self_out = torch.nn.Linear(self.n_hidden, 1)

        self.node2hidden = torch.nn.Sequential(torch.nn.Linear(self.n_node_in, self.n_hidden),
                                               torch.nn.Dropout(p=self.dropout_p),
                                               torch.nn.LeakyReLU(),
                                               torch.nn.Linear(self.n_hidden, self.n_hidden))

        self.lstm_layers = nn.ModuleList([nn.LSTMCell(self.n_hidden, self.n_hidden) for _ in range(self.n_lstm_layers)])

        self.hidden2delta = torch.nn.Sequential(torch.nn.Linear(self.n_hidden, self.n_hidden),
                                                torch.nn.Dropout(p=self.dropout_p),
                                                torch.nn.LeakyReLU(),
                                                torch.nn.Linear(self.n_hidden, 1))

        if self.use_encoder:
            self.encoder = RecurrentEncoder(timesteps=self.t_context, n_env=self.n_env, n_hidden=self.n_hidden,
                                            n_lstm_layers=self.n_lstm_layers, seed=seed, dropout_p=self.dropout_p)



    def forward(self, data):
        # with teacher_forcing = 0.0 the model always uses previous predictions to make new predictions
        # with teacher_forcing = 1.0 the model always uses the ground truth to make new predictions

        y_hat = []

        # birds on the ground at t=0
        #ground = torch.zeros_like(x).to(x.device)

        # initialize lstm variables
        if self.use_encoder and self.recurrent:
            # push context timeseries through encoder to initialize decoder
            h_t, c_t = self.encoder(data)
            #x = torch.zeros(data.x.size(0)).to(data.x.device) # TODO eventually use this!?
            x = data.x[..., self.t_context].view(-1, 1)
            y_hat.append(x)

        elif self.recurrent:
            # start from scratch
            # measurement at t=0
            x = data.x[..., 0].view(-1, 1)
            y_hat.append(x)
            h_t = [torch.zeros(data.x.size(0), self.n_hidden, device=x.device) for l in range(self.n_lstm_layers)]
            c_t = [torch.zeros(data.x.size(0), self.n_hidden, device=x.device) for l in range(self.n_lstm_layers)]

        else:
            x = data.x[..., 0].view(-1, 1)
            y_hat.append(x)
            h_t = []
            c_t = []

        coords = data.coords
        edge_index = data.edge_index
        edge_attr = data.edge_attr


        self.flows = torch.zeros((edge_index.size(1), 1, self.horizon+1), device=x.device)
        self.abs_flows = torch.zeros((edge_index.size(1), 1, self.horizon+1), device=x.device)
        self.selfflows = torch.zeros((data.x.size(0), 1, self.horizon+1), device=x.device)
        self.abs_selfflows = torch.zeros((data.x.size(0), 1, self.horizon+1), device=x.device)
        self.deltas = torch.zeros((data.x.size(0), 1, self.horizon+1), device=x.device)
        self.inflows = torch.zeros((data.x.size(0), 1, self.horizon + 1), device=x.device)

        if self.use_encoder:
            forecast_horizon = range(self.t_context + 1, self.t_context + self.horizon + 1)
        else:
            forecast_horizon = range(1, self.horizon + 1)

        for t in forecast_horizon:

            if True: #torch.any(data.local_night[:, t+1] | data.local_dusk[:, t+1]):
                # at least for one radar station it is night or dusk

                r = torch.rand(1)
                if r < self.teacher_forcing:
                    # if data is available use ground truth, otherwise use model prediction
                    x = data.missing[..., t-1].view(-1, 1) * x + \
                        ~data.missing[..., t-1].view(-1, 1) * data.x[..., t-1].view(-1, 1)

                x, h_t, c_t = self.propagate(edge_index, x=x, coords=coords,
                                                    h_t=h_t, c_t=c_t, areas=data.areas,
                                                    edge_attr=edge_attr, #ground=ground,
                                                    dusk=data.local_dusk[:, t-1],
                                                    dawn=data.local_dawn[:, t],
                                                    env=data.env[..., t],
                                                    t=t-self.t_context,
                                             night=data.local_night[:, t])

                if self.fixed_boundary:
                    # use ground truth for boundary nodes
                    x[data.boundary, 0] = data.y[data.boundary, t]


            # for locations where it is dawn: save birds to ground and set birds in the air to zero
            # r = torch.rand(1)
            # if r < teacher_forcing:
            #     ground = ground + data.local_dawn[:, t+1].view(-1, 1) * data.x[..., t+1].view(-1, 1)
            # else:
            #     ground = ground + data.local_dawn[:, t+1].view(-1, 1) * x

            if self.force_zeros:
                x = x * data.local_night[:, t].view(-1, 1)

            # for locations where it is dusk: set birds on ground to zero
            # ground = ground * ~data.local_dusk[:, t].view(-1, 1)

            y_hat.append(x)

        prediction = torch.cat(y_hat, dim=-1)
        return prediction


    def message(self, x_j, coords_i, coords_j, env_i, env_j, edge_attr, t, night_j, dusk_j, dawn_j):
        # construct messages to node i for each edge (j,i)
        # can take any argument initially passed to propagate()
        # x_j are source features with shape [E, out_channels]

        features = torch.cat([coords_i, coords_j, env_i, env_j, edge_attr,
                              night_j.float().view(-1, 1), dusk_j.float().view(-1, 1), dawn_j.float().view(-1, 1)], dim=1)
        if self.n_fc_layers < 1:
            flow = self.edgeflow(features)
        else:
            flow = F.leaky_relu(self.fc_edge_in(features))
            flow = F.dropout(flow, p=self.dropout_p, training=self.training)

            for l in self.fc_edge_hidden:
                flow = F.leaky_relu(l(flow))
                flow = F.dropout(flow, p=self.dropout_p, training=self.training)

            flow = self.fc_edge_out(flow).sigmoid()

        #self.flows.append(flow)
        self.flows[..., t] = flow

        abs_flow = flow * x_j
        #self.abs_flows.append(abs_flow)
        self.abs_flows[..., t] = abs_flow

        return abs_flow


    def update(self, aggr_out, x, coords, env, dusk, dawn, areas, h_t, c_t, t, night):
        if self.recurrent:
            if self.edge_type == 'voronoi':
                inputs = torch.cat([x.view(-1, 1), coords, env, dawn.float().view(-1, 1), #ground.view(-1, 1),
                                    dusk.float().view(-1, 1), areas.view(-1, 1), night.float().view(-1, 1)], dim=1)
            else:
                inputs = torch.cat([x.view(-1, 1), coords, env, dawn.float().view(-1, 1),  # ground.view(-1, 1),
                                    dusk.float().view(-1, 1), night.float().view()], dim=1)
            inputs = self.node2hidden(inputs) #.relu()

            h_t[0], c_t[0] = self.lstm_layers[0](inputs, (h_t[0], c_t[0]))
            for l in range(1, self.n_lstm_layers):
                h_t[l], c_t[l] = self.lstm_layers[l](h_t[l - 1], (h_t[l], c_t[l]))

            delta = self.hidden2delta(h_t[-1]).tanh()
            #self.deltas.append(delta)
            self.deltas[..., t] = delta
        else:
            delta = 0

        features = torch.cat([coords, env, dusk.float().view(-1, 1), dawn.float().view(-1, 1),
                              night.float().view(-1, 1)], dim=1)
        if self.n_fc_layers < 1:
            selfflow = self.selfflow(features)
        else:
            selfflow = F.leaky_relu(self.fc_self_in(features))
            selfflow = F.dropout(selfflow, p=self.dropout_p, training=self.training)

            for l in self.fc_self_hidden:
                selfflow = F.leaky_relu(l(selfflow))
                selfflow = F.dropout(selfflow, p=self.dropout_p, training=self.training)

            selfflow = self.fc_edge_out(selfflow).sigmoid()

        #self.selfflows.append(selfflow)
        self.selfflows[..., t] = selfflow
        selfflow = x * selfflow
        #self.abs_selfflows.append(selfflow)
        self.abs_selfflows[..., t] = selfflow
        self.inflows[..., t] = aggr_out

        #departure = departure * local_dusk.view(-1, 1) # only use departure model if it is local dusk
        pred = selfflow + aggr_out + delta

        return pred, h_t, c_t


class Extrapolation(MessagePassing):

    def __init__(self, **kwargs):
        super(Extrapolation, self).__init__(aggr='mean', node_dim=0)

        #self.weighted = kwargs.get('weighted', 1)
        self.edge_index = kwargs.get('edge_index', None)

    def forward(self, var):
        var = self.propagate(self.edge_index, var=var)
        return var

    def message(self, var_j):
        # construct messages to node i for each edge (j,i)
        # can take any argument initially passed to propagate()
        # x_j are source features with shape [E, out_channels]

        return var_j





class testFluxMLP(MessagePassing):

    def __init__(self, **kwargs):
        super(testFluxMLP, self).__init__(aggr='add', node_dim=0)

        self.horizon = kwargs.get('horizon', 40)
        self.dropout_p = kwargs.get('dropout_p', 0)
        self.n_hidden = kwargs.get('n_hidden', 16)
        self.n_env = kwargs.get('n_env', 4)
        self.n_node_in = 6 + self.n_env
        self.n_edge_in = 8 + 2*self.n_env
        self.n_fc_layers = kwargs.get('n_fc_layers', 1)
        self.n_lstm_layers = kwargs.get('n_lstm_layers', 1)
        self.fixed_boundary = kwargs.get('fixed_boundary', False)
        self.force_zeros = kwargs.get('force_zeros', True)

        self.use_encoder = kwargs.get('use_encoder', False)
        self.t_context = kwargs.get('context', 0)
        self.enforce_conservation = kwargs.get('enforce_conservation', False)

        self.perturbation_std = kwargs.get('perturbation_std', 0)
        self.perturbation_mean = kwargs.get('perturbation_mean', 0)

        self.boundary_model = kwargs.get('boundary_model', None)
        self.fix_boundary_fluxes = kwargs.get('fix_boundary_fluxes', False)

        self.edge_type = kwargs.get('edge_type', 'voronoi')
        if self.edge_type == 'voronoi':
            self.n_edge_in += 1 # use face_length as additional feature
            self.n_node_in += 1 # use voronoi cell area as additional feature

        seed = kwargs.get('seed', 1234)
        torch.manual_seed(seed)


        self.flux_mlp = FluxMLP4(**kwargs)


    def forward(self, data):
        # with teacher_forcing = 0.0 the model always uses previous predictions to make new predictions
        # with teacher_forcing = 1.0 the model always uses the ground truth to make new predictions

        # self.edges = data.edge_index
        # n_edges = self.edges.size(1)
        # self.boundary_edge_index = torch.tensor([idx for idx in range(n_edges)
        #                                          if data.boundary[self.edges[0, idx]]])
        # self.boundary_edges = self.edges[:, self.boundary_edge_index]
        # self.boundary = data.boundary
        #
        # self.reverse_edge_index = torch.zeros(n_edges, dtype=torch.long)
        # for idx in range(n_edges):
        #     for jdx in range(n_edges):
        #         if (self.edges[:, idx] == torch.flip(self.edges[:, jdx], dims=[0])).all():
        #             self.reverse_edge_index[idx] = jdx

        self.edges = data.edge_index
        self.boundary2inner_edges = data.boundary2inner_edges
        self.inner2boundary_edges = data.inner2boundary_edges
        self.inner_edges = data.inner_edges
        self.reverse_edges = data.reverse_edges
        self.boundary = data.boundary.bool()


        y_hat = []
        enc_states = None

        x = data.x[..., self.t_context].view(-1, 1)
        y_hat.append(x)


        coords = data.coords
        edge_index = data.edge_index
        edge_attr = data.edge_attr


        self.local_fluxes = torch.zeros((edge_index.size(1), 1, self.horizon+1), device=x.device)
        # self.local_fluxes_A = torch.zeros((data.x.size(0), data.x.size(0))).to(x.device)
        # self.boundary_fluxes_A = torch.zeros((data.x.size(0), data.x.size(0))).to(x.device)
        # self.fluxes = torch.zeros((data.x.size(0), 1, self.timesteps + 1)).to(x.device)
        self.local_deltas = torch.zeros((data.x.size(0), 1, self.horizon+1), device=x.device)

        forecast_horizon = range(self.t_context + 1, self.t_context + self.horizon + 1)


        for t in forecast_horizon:

            r = torch.rand(1)

            x = data.missing[..., t-1].bool().view(-1, 1) * x + \
                ~data.missing[..., t-1].bool().view(-1, 1) * data.x[..., t-1].view(-1, 1)


            _ = self.propagate(edge_index, x=x, coords=coords,
                                                areas=data.areas,
                                                edge_attr=edge_attr,
                                                dusk=data.local_dusk[:, t-1],
                                                dawn=data.local_dawn[:, t],
                                                dawn_1=data.local_dawn[:, t-1],
                                                env=data.env[..., t],
                                                env_1=data.env[..., t-1],
                                                t=t-self.t_context,
                                                boundary=data.boundary,
                                                night=data.local_night[:, t],
                                                night_1=data.local_night[:, t-1],
                                                day_of_year=data.day_of_year[t],
                                                enc_states=enc_states)#,
                                                #radar_fluxes=data.fluxes[:, t])


            y_hat.append(x)

        prediction = torch.cat(y_hat, dim=-1)
        return prediction


    def message(self, x_i, coords_i, coords_j, env_i, env_j, env_1_i, env_1_j, edge_attr, t,
                night_i, night_j, day_of_year):
        # construct messages to node i for each edge (j,i)
        # can take any argument initially passed to propagate()
        # x_j are source features with shape [E, out_channels]



        boundary_fluxes = self.flux_mlp(x_i, env_1_j, env_1_i, env_j, env_i, night_j, night_i,
                                        coords_j, coords_i, edge_attr, day_of_year.repeat(self.edges.size(1)))

        flux = self.boundary2inner_edges.view(-1, 1) * boundary_fluxes #- \
               #self.inner2boundary_edges.view(-1, 1) * boundary_fluxes[self.reverse_edges]
        self.local_fluxes[..., t] = flux


        flux = flux.view(-1, 1)

        return flux


    def update(self, aggr_out):

        return aggr_out


class BirdFluxGraphLSTM2(MessagePassing):

    def __init__(self, **kwargs):
        super(BirdFluxGraphLSTM2, self).__init__(aggr='add', node_dim=0)

        self.horizon = kwargs.get('horizon', 40)
        self.dropout_p = kwargs.get('dropout_p', 0)
        self.n_hidden = kwargs.get('n_hidden', 16)
        self.n_env = kwargs.get('n_env', 4)
        self.n_node_in = 6 + self.n_env
        self.n_edge_in = 8 + 2*self.n_env
        self.n_fc_layers = kwargs.get('n_fc_layers', 1)
        self.n_lstm_layers = kwargs.get('n_lstm_layers', 1)
        self.fixed_boundary = kwargs.get('fixed_boundary', False)
        self.force_zeros = kwargs.get('force_zeros', True)

        self.use_encoder = kwargs.get('use_encoder', False)
        self.t_context = kwargs.get('context', 0)
        self.enforce_conservation = kwargs.get('enforce_conservation', False)
        self.teacher_forcing = kwargs.get('teacher_forcing', 0)

        self.perturbation_std = kwargs.get('perturbation_std', 0)
        self.perturbation_mean = kwargs.get('perturbation_mean', 0)

        self.boundary_model = kwargs.get('boundary_model', None)
        self.fix_boundary_fluxes = kwargs.get('fix_boundary_fluxes', False)

        self.edge_type = kwargs.get('edge_type', 'voronoi')
        if self.edge_type == 'voronoi':
            self.n_edge_in += 1 # use face_length as additional feature
            self.n_node_in += 1 # use voronoi cell area as additional feature

        seed = kwargs.get('seed', 1234)
        torch.manual_seed(seed)


        self.fc_edge_embedding = torch.nn.Linear(self.n_edge_in, self.n_hidden)
        self.fc_edge_in = torch.nn.Linear(self.n_hidden * 2, self.n_hidden)
        # self.fc_edge_in = torch.nn.Linear(self.n_hidden, self.n_hidden)
        self.fc_edge_hidden = nn.ModuleList([torch.nn.Linear(self.n_hidden, self.n_hidden)
                                             for _ in range(self.n_fc_layers - 1)])
        self.fc_edge_out = torch.nn.Linear(self.n_hidden, 1)


        self.node2hidden = torch.nn.Sequential(torch.nn.Linear(self.n_node_in, self.n_hidden),
                                               torch.nn.Dropout(p=self.dropout_p),
                                               torch.nn.LeakyReLU(),
                                               torch.nn.Linear(self.n_hidden, self.n_hidden))

        if self.use_encoder:
            self.lstm_in = nn.LSTMCell(self.n_hidden * 2, self.n_hidden)
            self.encoder = RecurrentEncoder(timesteps=self.t_context, n_env=self.n_env, n_hidden=self.n_hidden,
                                            n_lstm_layers=self.n_lstm_layers, seed=seed, dropout_p=self.dropout_p)
            self.fc_encoder = torch.nn.Linear(self.n_hidden, self.n_hidden)
            self.fc_hidden = torch.nn.Linear(self.n_hidden, self.n_hidden)
            self.attention_t = torch.nn.Parameter(torch.Tensor(self.n_hidden, 1))
        else:
            self.lstm_in = nn.LSTMCell(self.n_hidden, self.n_hidden)
        self.lstm_layers = nn.ModuleList([nn.LSTMCell(self.n_hidden, self.n_hidden) for _ in range(self.n_lstm_layers)])

        self.hidden2delta = torch.nn.Sequential(torch.nn.Linear(self.n_hidden, self.n_hidden),
                                                torch.nn.Dropout(p=self.dropout_p),
                                                torch.nn.LeakyReLU(),
                                                torch.nn.Linear(self.n_hidden, 1))

        if self.boundary_model == 'LocalLSTM':
            kwargs['fixed_boundary'] = []
            self.boundary_lstm = LocalLSTM(**kwargs, return_hidden_states=True, use_mtr_features=True)
        elif self.boundary_model == 'FluxMLP':
            if self.use_encoder:
                self.flux_mlp = FluxMLP2(**kwargs)
            else:
                self.flux_mlp = FluxMLP(**kwargs)
        elif self.boundary_model == 'FluxMLPtanh':
            self.flux_mlp = FluxMLP3(**kwargs)


        self.reset_parameters()


    def reset_parameters(self):

        def init_weights(m):
            if type(m) == nn.Linear:
                inits.glorot(m.weight)
                inits.zeros(m.bias)
            elif type(m) == nn.LSTMCell:
                for name, param in m.named_parameters():
                    if 'bias' in name:
                        inits.zeros(param)
                    elif 'weight' in name:
                        inits.glorot(param)

        self.fc_edge_hidden.apply(init_weights)
        self.node2hidden.apply(init_weights)
        self.lstm_layers.apply(init_weights)
        self.hidden2delta.apply(init_weights)
        init_weights(self.lstm_in)

        init_weights(self.fc_edge_in)
        init_weights(self.fc_edge_embedding)
        init_weights(self.fc_edge_out)

        if self.use_encoder:
            init_weights(self.fc_encoder)
            init_weights(self.fc_hidden)
            init_weights(self.attention_t)



    def forward(self, data):
        # with teacher_forcing = 0.0 the model always uses previous predictions to make new predictions
        # with teacher_forcing = 1.0 the model always uses the ground truth to make new predictions

        # self.edges = data.edge_index
        # n_edges = self.edges.size(1)
        # self.boundary_edge_index = torch.tensor([idx for idx in range(n_edges)
        #                                          if data.boundary[self.edges[0, idx]]])
        # self.boundary_edges = self.edges[:, self.boundary_edge_index]
        # self.boundary = data.boundary
        #
        # self.reverse_edge_index = torch.zeros(n_edges, dtype=torch.long)
        # for idx in range(n_edges):
        #     for jdx in range(n_edges):
        #         if (self.edges[:, idx] == torch.flip(self.edges[:, jdx], dims=[0])).all():
        #             self.reverse_edge_index[idx] = jdx

        self.edges = data.edge_index
        self.boundary2inner_edges = data.boundary2inner_edges
        self.inner2boundary_edges = data.inner2boundary_edges
        self.inner_edges = data.inner_edges
        self.reverse_edges = data.reverse_edges
        self.boundary = data.boundary.bool()


        y_hat = []
        enc_states = None

        x = data.x[..., self.t_context].view(-1, 1)
        y_hat.append(x)

        # initialize lstm variables
        if self.use_encoder:
            # push context timeseries through encoder to initialize decoder
            enc_states, h_t, c_t = self.encoder(data)
            # x = torch.zeros(data.x.size(0)).to(data.x.device) # TODO eventually use this!?

        else:
            # start from scratch
            # measurement at t=0
            h_t = [torch.zeros(data.x.size(0), self.n_hidden, device=x.device) for l in range(self.n_lstm_layers)]
            c_t = [torch.zeros(data.x.size(0), self.n_hidden, device=x.device) for l in range(self.n_lstm_layers)]

        coords = data.coords
        edge_index = data.edge_index
        edge_attr = data.edge_attr


        self.local_fluxes = torch.zeros((edge_index.size(1), 1, self.horizon+1), device=x.device)
        # self.local_fluxes_A = torch.zeros((data.x.size(0), data.x.size(0))).to(x.device)
        # self.boundary_fluxes_A = torch.zeros((data.x.size(0), data.x.size(0))).to(x.device)
        # self.fluxes = torch.zeros((data.x.size(0), 1, self.timesteps + 1)).to(x.device)
        self.local_deltas = torch.zeros((data.x.size(0), 1, self.horizon+1), device=x.device)

        forecast_horizon = range(self.t_context + 1, self.t_context + self.horizon + 1)

        if self.use_encoder:
            self.alphas_t = torch.zeros((x.size(0), self.t_context, self.horizon + 1)).to(x.device)

        if self.boundary_model == 'LocalLSTM':
            self.boundary_model.teacher_forcing = self.teacher_forcing
            boundary_pred, boundary_h = self.boundary_lstm(data)
            x[data.boundary, 0] = boundary_pred[data.boundary, 0]

        for t in forecast_horizon:

            r = torch.rand(1)
            if r < self.teacher_forcing:
                # if data is available use ground truth, otherwise use model prediction
                x = data.missing[..., t-1].bool().view(-1, 1) * x + \
                    ~data.missing[..., t-1].bool().view(-1, 1) * data.x[..., t-1].view(-1, 1)

            if self.boundary_model == 'LocalLSTM':
                h_t[-1] = h_t[-1] * torch.logical_not(data.boundary.view(-1, 1)) + \
                          boundary_h[..., t-self.t_context-1] * data.boundary.view(-1, 1)

            x, h_t, c_t = self.propagate(edge_index, x=x, coords=coords,
                                                h_t=h_t, c_t=c_t,
                                                h=h_t[-1], c=c_t[-1],
                                                areas=data.areas,
                                                edge_attr=edge_attr,
                                                dusk=data.local_dusk[:, t-1],
                                                dawn=data.local_dawn[:, t],
                                                dawn_1=data.local_dawn[:, t-1],
                                                env=data.env[..., t],
                                                env_1=data.env[..., t-1],
                                                t=t-self.t_context,
                                                boundary=data.boundary,
                                                night=data.local_night[:, t],
                                                night_1=data.local_night[:, t-1],
                                                day_of_year=data.day_of_year[t],
                                                enc_states=enc_states)#,
                                                #radar_fluxes=data.fluxes[:, t])

            if self.fixed_boundary:
                # # use ground truth for boundary nodes
                perturbation = torch.randn(data.boundary.sum()).to(x.device) * self.perturbation_std + self.perturbation_mean
                if self.boundary_model == 'LocalLSTM':
                    x[data.boundary, 0] = boundary_pred[data.boundary, t-self.t_context] + perturbation
                else:
                    x[data.boundary, 0] = data.y[data.boundary, t] + perturbation

            if self.force_zeros:
                x = x * data.local_night[:, t].view(-1, 1)

            y_hat.append(x)

        prediction = torch.cat(y_hat, dim=-1)
        return prediction


    def message(self, x_i, x_j, h_i, h_j, coords_i, coords_j, env_i, env_j, env_1_i, env_1_j, edge_attr, t,
                night_i, night_j, night_1_j, boundary, day_of_year, dawn_i, dawn_1_j): #, radar_fluxes):
        # construct messages to node i for each edge (j,i)
        # can take any argument initially passed to propagate()
        # x_j are source features with shape [E, out_channels]


        # inputs = [x_j.view(-1, 1), coords_i, coords_j, env_i, env_1_j, edge_attr,
        #                       night_i.float().view(-1, 1), night_1_j.float().view(-1, 1),
        #                     dusk_i.float().view(-1, 1), dawn_i.float().view(-1, 1)]
        inputs = [coords_i, coords_j, env_i, env_1_j, edge_attr,
                  night_i.float().view(-1, 1), night_1_j.float().view(-1, 1)]
        # features = [coords_i, coords_j, env_i, env_1_j, edge_attr,
        #             night_i.float().view(-1, 1), night_1_j.float().view(-1, 1)]
        inputs = torch.cat(inputs, dim=1)


        inputs = self.fc_edge_embedding(inputs)
        inputs = torch.cat([inputs, h_j], dim=1)

        flux = F.leaky_relu(self.fc_edge_in(inputs))
        flux = F.dropout(flux, p=self.dropout_p, training=self.training)

        for l in self.fc_edge_hidden:
            flux = F.leaky_relu(l(flux))
            flux = F.dropout(flux, p=self.dropout_p, training=self.training)

        flux = self.fc_edge_out(flux) #.tanh()

        # enforce fluxes to be symmetric along edges
        flux = flux.sigmoid() # bird density flying from node j to node i should be positive
        #flux = flux * x_j
        # self.local_fluxes_A[self.edges[0], self.edges[1]] = flux.squeeze()

        if self.boundary_model == 'FluxMLP':
            #edge_fluxes = self.flux_mlp(env_1_j, env_i, night_1_j, night_i, coords_j, coords_i, edge_attr)
            # TODO use attention weighted encoder sequence as additional input?
            if self.use_encoder:
                # boundary_fluxes = self.flux_mlp(h_i[self.boundary_edges], env_1_j[self.boundary_edges], env_i[self.boundary_edges],
                #                             night_1_j[self.boundary_edges], night_i[self.boundary_edges],
                #                             coords_j[self.boundary_edges], coords_i[self.boundary_edges],
                #                             edge_attr[self.boundary_edges],
                #                             day_of_year.repeat(self.boundary_edges.size()))
                boundary_fluxes = self.flux_mlp(h_i, x_i, env_1_j, env_i, night_1_j, night_i,
                                                coords_j, coords_i,
                                                edge_attr, day_of_year.repeat(self.edges.size(1)))
            else:
                # boundary_fluxes = self.flux_mlp(env_1_j[self.boundary_edges], env_i[self.boundary_edges],
                #                             night_1_j[self.boundary_edges], night_i[self.boundary_edges],
                #                             coords_j[self.boundary_edges], coords_i[self.boundary_edges],
                #                             edge_attr[self.boundary_edges], day_of_year.repeat(self.boundary_edges.size()))
                boundary_fluxes = self.flux_mlp(env_1_j, env_i, night_1_j, night_i,
                                                coords_j, coords_i,
                                                edge_attr, day_of_year.repeat(self.edges.size(1)))


            flux = (self.inner_edges.view(-1, 1) + self.inner2boundary_edges.view(-1, 1)) * flux + \
                   self.boundary2inner_edges.view(-1, 1) * boundary_fluxes
            # print(boundary_fluxes[self.boundary_edges])
            #A_influx[self.fixed_boundary, :] = to_dense_adj(self.edges, edge_attr=edge_fluxes).squeeze()[self.fixed_boundary, :]

            # self.boundary_fluxes_A[self.boundary_edges[0], self.boundary_edges[1]] = edge_fluxes.squeeze()
            # self.local_fluxes_A[self.boundary, :] = self.boundary_fluxes_A[self.boundary, :]


        self.local_fluxes[..., t] = flux
        flux = flux - flux[self.reverse_edges]

        if self.boundary_model == 'FluxMLPtanh':
            boundary_fluxes = self.flux_mlp(h_i, x_i, env_1_j, env_1_i, env_j, env_i, night_j, night_i,
                coords_j, coords_i, edge_attr, day_of_year.repeat(self.edges.size(1)))

            flux = self.inner_edges.view(-1, 1) * flux + \
                    self.boundary2inner_edges.view(-1, 1) * boundary_fluxes - \
                     self.inner2boundary_edges.view(-1, 1) * boundary_fluxes[self.reverse_edges]
            self.local_fluxes[..., t] = flux

        # if self.fix_boundary_fluxes:
        #     flux = torch.logical_not(self.boundary_edges.view(-1, 1)) * flux + self.boundary_edges.view(-1, 1) * radar_fluxes

        # self.local_fluxes_A = self.local_fluxes_A - self.local_fluxes_A.T
        # flux = self.local_fluxes_A[self.edges[0], self.edges[1]]

        flux = flux.view(-1, 1)

        return flux


    def update(self, aggr_out, x, coords, env, dusk, dawn, areas, h_t, c_t, t, night, boundary, enc_states):

        if self.edge_type == 'voronoi':
            inputs = torch.cat([x.view(-1, 1), coords, env, dawn.float().view(-1, 1), #ground.view(-1, 1),
                                dusk.float().view(-1, 1), areas.view(-1, 1), night.float().view(-1, 1)], dim=1)
        else:
            inputs = torch.cat([x.view(-1, 1), coords, env, dawn.float().view(-1, 1),  # ground.view(-1, 1),
                                dusk.float().view(-1, 1), night.float().view()], dim=1)
        inputs = self.node2hidden(inputs)

        if self.use_encoder:
            # temporal attention based on encoder states
            enc_states = self.fc_encoder(enc_states) # shape (radars x timesteps x hidden)
            hidden = self.fc_hidden(h_t[-1]).unsqueeze(1) # shape (radars x 1 x hidden)
            scores = torch.tanh(enc_states + hidden).matmul(self.attention_t).squeeze() # shape (radars x timesteps)
            alpha = F.softmax(scores, dim=1)
            self.alphas_t[..., t] = alpha
            context = alpha.unsqueeze(1).matmul(enc_states).squeeze() # shape (radars x hidden)

            inputs = torch.cat([inputs, context], dim=1)

        h_t[0], c_t[0] = self.lstm_in(inputs, (h_t[0], c_t[0]))
        h_t[0] = F.dropout(h_t[0], p=self.dropout_p, training=self.training)
        c_t[0] = F.dropout(c_t[0], p=self.dropout_p, training=self.training)
        for l in range(self.n_lstm_layers - 1):
            h_t[l+1], c_t[l+1] = self.lstm_layers[l](h_t[l], (h_t[l+1], c_t[l+1]))

        delta = self.hidden2delta(h_t[-1]).tanh()
        self.local_deltas[..., t] = delta

        pred = x + delta + aggr_out # take messages into account for inner cells only
        #pred = pred.relu() # enforce positive bird densities

        return pred, h_t, c_t


class AttentionGraphLSTM(MessagePassing):

    def __init__(self, **kwargs):
        super(AttentionGraphLSTM, self).__init__(aggr='add', node_dim=0)

        self.horizon = kwargs.get('horizon', 40)
        self.dropout_p = kwargs.get('dropout_p', 0)
        self.n_hidden = kwargs.get('n_hidden', 16)
        self.n_env = kwargs.get('n_env', 4)
        self.n_node_in = 6 + self.n_env
        self.n_edge_in = 3 + self.n_env
        self.n_fc_layers = kwargs.get('n_fc_layers', 1)
        self.n_lstm_layers = kwargs.get('n_lstm_layers', 1)
        self.fixed_boundary = kwargs.get('fixed_boundary', [])
        self.force_zeros = kwargs.get('force_zeros', True)
        self.teacher_forcing = kwargs.get('teacher_forcing', 0)

        self.use_encoder = kwargs.get('use_encoder', False)
        self.encoder_type = kwargs.get('encoder_type', 'temporal')
        self.t_context = kwargs.get('context', 0)
        self.predict_delta = kwargs.get('predict_delta', True)

        seed = kwargs.get('seed', 1234)
        torch.manual_seed(seed)


        # self.edge_env2hidden = torch.nn.Linear(self.n_env_in, self.n_hidden)
        # self.edge_states2hidden = torch.nn.Linear(self.n_states_in, self.n_hidden)
        self.edge2hidden = torch.nn.Linear(self.n_edge_in, self.n_hidden)
        self.context_embedding = torch.nn.Linear(self.n_hidden, self.n_hidden)
        self.attention_s = torch.nn.Parameter(torch.Tensor(self.n_hidden, 1))


        self.node2hidden = torch.nn.Linear(self.n_node_in, self.n_hidden)

        if self.use_encoder:
            self.lstm_in = nn.LSTMCell(3 * self.n_hidden, self.n_hidden)
        else:
            self.lstm_in = nn.LSTMCell(2 * self.n_hidden, self.n_hidden)
        self.lstm_layers = nn.ModuleList([nn.LSTMCell(self.n_hidden, self.n_hidden) for _
                                          in range(self.n_lstm_layers - 1)])

        self.hidden2delta = torch.nn.Sequential(torch.nn.Linear(self.n_hidden, self.n_hidden),
                                                torch.nn.Dropout(p=self.dropout_p),
                                                torch.nn.LeakyReLU(),
                                                torch.nn.Linear(self.n_hidden, 1))

        if self.use_encoder:
            if self.encoder_type == 'temporal':
                self.encoder = RecurrentEncoder(timesteps=self.t_context, n_env=self.n_env, n_hidden=self.n_hidden,
                                            n_lstm_layers=self.n_lstm_layers, seed=seed, dropout_p=self.dropout_p)
            else:
                self.encoder = RecurrentEncoderSpatial(timesteps=self.t_context, n_env=self.n_env, n_hidden=self.n_hidden,
                                                n_lstm_layers=self.n_lstm_layers, seed=seed, dropout_p=self.dropout_p)
            self.fc_encoder = torch.nn.Linear(self.n_hidden, self.n_hidden)
            self.fc_hidden = torch.nn.Linear(self.n_hidden, self.n_hidden)
            self.attention_t = torch.nn.Parameter(torch.Tensor(self.n_hidden, 1))

        self.reset_parameters()


    def reset_parameters(self):
        inits.glorot(self.edge2hidden.weight)
        inits.glorot(self.context_embedding.weight)
        inits.glorot(self.attention_s)
        inits.glorot(self.node2hidden.weight)

        if self.use_encoder:
            inits.glorot(self.fc_encoder.weight)
            inits.glorot(self.fc_hidden.weight)
            inits.glorot(self.attention_t)

        def init_weights(m):
            if type(m) == nn.Linear:
                inits.glorot(m.weight)
                inits.zeros(m.bias)
            elif type(m) == nn.LSTMCell:
                for name, param in m.named_parameters():
                    if 'bias' in name:
                        inits.zeros(param)
                    elif 'weight' in name:
                        inits.glorot(param)

        self.hidden2delta.apply(init_weights)
        self.lstm_layers.apply(init_weights)
        init_weights(self.lstm_in)



    def forward(self, data):
        # with teacher_forcing = 0.0 the model always uses previous predictions to make new predictions
        # with teacher_forcing = 1.0 the model always uses the ground truth to make new predictions

        self.edges = data.edge_index
        y_hat = []
        enc_states = None

        x = data.x[..., self.t_context].view(-1, 1)
        y_hat.append(x)

        # initialize lstm variables
        if self.use_encoder:
            # push context timeseries through encoder to initialize decoder
            enc_states, h_t, c_t = self.encoder(data)
            #x = torch.zeros(data.x.size(0)).to(data.x.device) # TODO eventually use this!?

        else:
            # start from scratch
            h_t = [torch.zeros(data.x.size(0), self.n_hidden, device=x.device) for l in range(self.n_lstm_layers)]
            c_t = [torch.zeros(data.x.size(0), self.n_hidden, device=x.device) for l in range(self.n_lstm_layers)]

        coords = data.coords
        edge_index = data.edge_index
        edge_attr = data.edge_attr


        if self.use_encoder:
            forecast_horizon = range(self.t_context + 1, self.t_context + self.horizon + 1)
        else:
            forecast_horizon = range(1, self.horizon + 1)

        self.alphas_s = torch.zeros((edge_index.size(1), 1, self.horizon + 1), device=x.device)
        if self.use_encoder:
            self.alphas_t = torch.zeros((x.size(0), self.t_context, self.horizon + 1), device=x.device)

        for t in forecast_horizon:

            r = torch.rand(1)
            if r < self.teacher_forcing:
                # if data is available use ground truth, otherwise use model prediction
                # x = data.missing[..., t-1].view(-1, 1) * x + \
                #     ~data.missing[..., t-1].view(-1, 1) * data.x[..., t-1].view(-1, 1)
                x = data.x[..., t-1].view(-1, 1)

            x, h_t, c_t = self.propagate(edge_index, x=x, coords=coords,
                                                h_t=h_t, c_t=c_t,
                                                h=h_t[-1],
                                                areas=data.areas,
                                                edge_attr=edge_attr,
                                                dusk=data.local_dusk[:, t-1],
                                                dawn=data.local_dawn[:, t],
                                                env=data.env[..., t],
                                                env_previous=data.env[..., t-1],
                                                t=t-self.t_context,
                                                boundary=data.boundary,
                                                night=data.local_night[:, t],
                                                night_previous=data.local_night[:, t-1],
                                                enc_states=enc_states)

            if self.fixed_boundary:
                # use ground truth for boundary nodes
                x[data.boundary, 0] = data.y[data.boundary, t]

            if self.force_zeros:
                x = x * data.local_night[:, t].view(-1, 1)

            y_hat.append(x)

        prediction = torch.cat(y_hat, dim=-1)
        return prediction


    def message(self, x_j, h_i, h_j, coords_i, coords_j, env_i, env_previous_j, edge_attr, t,
                night_i, night_previous_j, index):
        # construct messages to node i for each edge (j,i)
        # can take any argument initially passed to propagate()
        # x_j are source features with shape [E, out_channels]

        features = torch.cat([env_previous_j, night_previous_j.float().view(-1, 1),
                              edge_attr], dim=1)

        features = self.edge2hidden(features)
        context_j = self.context_embedding(h_j)
        context_i = self.context_embedding(h_i)

        alpha = torch.tanh(features + context_i + context_j).mm(self.attention_s)
        alpha = softmax(alpha, index)
        self.alphas_s[..., t] = alpha
        alpha = F.dropout(alpha, p=self.dropout_p, training=self.training, inplace=False)

        msg = context_j * alpha
        return msg


    def update(self, aggr_out, x, coords, env, dusk, dawn, h_t, c_t, night, enc_states, t):


        inputs = torch.cat([x.view(-1, 1), coords, env, dawn.float().view(-1, 1),
                                dusk.float().view(-1, 1), night.float().view(-1, 1)], dim=1)
        inputs = self.node2hidden(inputs)

        if self.use_encoder:
            # temporal attention based on encoder states
            enc_states = self.fc_encoder(enc_states) # shape (radars x timesteps x hidden)
            hidden = self.fc_hidden(h_t[-1]).unsqueeze(1) # shape (radars x 1 x hidden)
            scores = torch.matmul(torch.tanh(enc_states + hidden), self.attention_t).squeeze() # shape (radars x timesteps)
            alpha = F.softmax(scores, dim=1)
            self.alphas_t[..., t] = alpha
            context = torch.matmul(alpha.unsqueeze(1), enc_states).squeeze() # shape (radars x hidden)

            inputs = torch.cat([aggr_out, inputs, context], dim=1)
        else:
            inputs = torch.cat([aggr_out, inputs], dim=1)


        h_t[0], c_t[0] = self.lstm_in(inputs, (h_t[0], c_t[0]))
        h_t[0] = F.dropout(h_t[0], p=self.dropout_p, training=self.training, inplace=False)
        c_t[0] = F.dropout(c_t[0], p=self.dropout_p, training=self.training, inplace=False)
        for l in range(self.n_lstm_layers-1):
            h_t[l+1], c_t[l+1] = self.lstm_layers[l](h_t[l], (h_t[l+1], c_t[l+1]))

        if self.predict_delta:
            delta = torch.tanh(self.hidden2delta(h_t[-1]))
            pred = x + delta
        else:
            pred = torch.sigmoid(self.hidden2delta(h_t[-1]))

        return pred, h_t, c_t



class Attention2GraphLSTM(MessagePassing):

    def __init__(self, **kwargs):
        super(Attention2GraphLSTM, self).__init__(aggr='add', node_dim=0)

        self.horizon = kwargs.get('horizon', 40)
        self.dropout_p = kwargs.get('dropout_p', 0)
        self.n_hidden = kwargs.get('n_hidden', 16)
        self.n_env = kwargs.get('n_env', 4)
        self.n_node_in = 6 + self.n_env
        self.n_edge_in = 7 + self.n_env + 2*self.n_hidden
        self.n_env_in = 3 + self.n_env
        self.n_states_in = 3 + 2*self.n_hidden
        self.n_fc_layers = kwargs.get('n_fc_layers', 1)
        self.n_lstm_layers = kwargs.get('n_lstm_layers', 1)
        self.fixed_boundary = kwargs.get('fixed_boundary', [])
        self.force_zeros = kwargs.get('force_zeros', True)
        self.teacher_forcing = kwargs.get('teacher_forcing', 0)

        self.use_encoder = kwargs.get('use_encoder', False)
        self.t_context = kwargs.get('context', 0)

        seed = kwargs.get('seed', 1234)
        torch.manual_seed(seed)


        self.edge_env2hidden = torch.nn.Linear(self.n_env_in, self.n_hidden)
        self.edge_states2hidden = torch.nn.Linear(self.n_states_in, self.n_hidden)
        # self.edge2hidden = torch.nn.Linear(self.n_edge_in, self.n_hidden)
        self.context_embedding1 = torch.nn.Linear(2*self.n_hidden, self.n_hidden)
        self.context_embedding2 = torch.nn.Linear(2 * self.n_hidden, self.n_hidden)
        self.attention1 = torch.nn.Parameter(torch.Tensor(self.n_hidden, 1))
        self.attention2 = torch.nn.Parameter(torch.Tensor(self.n_hidden, 1))


        self.node2hidden = torch.nn.Linear(self.n_node_in, self.n_hidden)

        self.lstm_layers = nn.ModuleList([nn.LSTMCell(2*self.n_hidden, 2*self.n_hidden) for _ in range(self.n_lstm_layers)])

        self.hidden2delta = torch.nn.Sequential(torch.nn.Linear(2*self.n_hidden, self.n_hidden),
                                                torch.nn.Dropout(p=self.dropout_p),
                                                torch.nn.LeakyReLU(),
                                                torch.nn.Linear(self.n_hidden, 1))

        if self.use_encoder:
            self.encoder = RecurrentEncoder(timesteps=self.t_context, n_env=self.n_env, n_hidden=self.n_hidden,
                                            n_lstm_layers=self.n_lstm_layers, seed=seed, dropout_p=self.dropout_p)

        self.reset_parameters()


    def reset_parameters(self):
        inits.glorot(self.edge2hidden.weight)
        inits.glorot(self.context_embedding.weight)
        inits.glorot(self.attention1)
        inits.glorot(self.attention2)
        inits.glorot(self.node2hidden.weight)

        def init_weights(m):
            if type(m) == nn.Linear:
                inits.glorot(m.weight)
                inits.zeros(m.bias)
            elif type(m) == nn.LSTMCell:
                for name, param in m.named_parameters():
                    if 'bias' in name:
                        inits.zeros(param)
                    elif 'weight' in name:
                        inits.glorot(param)

        self.hidden2delta.apply(init_weights)
        self.lstm_layers.apply(init_weights)


    def forward(self, data):
        # with teacher_forcing = 0.0 the model always uses previous predictions to make new predictions
        # with teacher_forcing = 1.0 the model always uses the ground truth to make new predictions

        self.edges = data.edge_index
        y_hat = []

        # initialize lstm variables
        if self.use_encoder:
            # push context timeseries through encoder to initialize decoder
            h_t, c_t = self.encoder(data)
            #x = torch.zeros(data.x.size(0)).to(data.x.device) # TODO eventually use this!?
            x = data.x[..., self.t_context].view(-1, 1)
            y_hat.append(x)

        else:
            # start from scratch
            # measurement at t=0
            x = data.x[..., 0].view(-1, 1)
            y_hat.append(x)
            h_t = [torch.zeros(data.x.size(0), 2*self.n_hidden, device=x.device) for l in range(self.n_lstm_layers)]
            c_t = [torch.zeros(data.x.size(0), 2*self.n_hidden, device=x.device) for l in range(self.n_lstm_layers)]


        coords = data.coords
        edge_index = data.edge_index
        edge_attr = data.edge_attr


        if self.use_encoder:
            forecast_horizon = range(self.t_context + 1, self.t_context + self.horizon + 1)
        else:
            forecast_horizon = range(1, self.horizon + 1)

        self.alphas1 = torch.zeros((edge_index.size(1), 1, self.horizon + 1), device=x.device)
        self.alphas2 = torch.zeros((edge_index.size(1), 1, self.horizon + 1), device=x.device)

        for t in forecast_horizon:

            r = torch.rand(1)
            if r < self.teacher_forcing:
                # if data is available use ground truth, otherwise use model prediction
                x = data.missing[..., t-1].view(-1, 1) * x + \
                    ~data.missing[..., t-1].view(-1, 1) * data.x[..., t-1].view(-1, 1)

            x, h_t, c_t = self.propagate(edge_index, x=x, coords=coords,
                                                h_t=h_t, c_t=c_t,
                                                h=h_t[-1],
                                                areas=data.areas,
                                                edge_attr=edge_attr,
                                                dusk=data.local_dusk[:, t-1],
                                                dawn=data.local_dawn[:, t],
                                                env=data.env[..., t],
                                                env_previous=data.env[..., t-1],
                                                t=t-self.t_context,
                                                boundary=data.boundary,
                                                night=data.local_night[:, t],
                                                night_previous=data.local_night[:, t-1])

            if self.fixed_boundary:
                # use ground truth for boundary nodes
                x[data.boundary, 0] = data.y[data.boundary, t]

            if self.force_zeros:
                x = x * data.local_night[:, t].view(-1, 1)

            y_hat.append(x)

        prediction = torch.cat(y_hat, dim=-1)
        return prediction


    def message(self, x_j, h_i, h_j, coords_i, coords_j, env_i, env_previous_j, edge_attr, t,
                night_i, night_previous_j, index):
        # construct messages to node i for each edge (j,i)
        # can take any argument initially passed to propagate()
        # x_j are source features with shape [E, out_channels]

        env_features = torch.cat([env_previous_j, night_previous_j.float().view(-1, 1),
                              edge_attr], dim=1)
        state_features = torch.cat([x_j, h_j, edge_attr], dim=1)
        env_features = self.edge_env2hidden(env_features)
        state_features = self.edge_states2hidden(state_features)

        context1 = self.context_embedding1(h_i)
        context2 = self.context_embedding2(h_i)

        # alpha = (features + context).tanh().mm(self.attention)
        # alpha = softmax(alpha, index)
        # alpha = F.dropout(alpha, p=self.dropout_p, training=self.training)

        #alpha = F.leaky_relu(self.attention.T * torch.cat([features, context], dim=1)))
        alpha1 = (env_features + context1).tanh().mm(self.attention1)
        alpha1 = softmax(alpha1, index)
        alpha1 = F.dropout(alpha1, p=self.dropout_p, training=self.training)

        alpha2 = (state_features + context2).tanh().mm(self.attention2)
        alpha2 = softmax(alpha2, index)
        alpha2 = F.dropout(alpha2, p=self.dropout_p, training=self.training)

        self.alphas1[..., t] = alpha1
        self.alphas1[..., t] = alpha2
        msg = (env_features * alpha1) + (state_features * alpha2)
        return msg


    def update(self, aggr_out, x, coords, env, dusk, dawn, h_t, c_t, night):


        inputs = torch.cat([x.view(-1, 1), coords, env, dawn.float().view(-1, 1),
                                dusk.float().view(-1, 1), night.float().view(-1, 1)], dim=1)
        # TODO add attention mechanism to take past conditions into account (encoder)?
        inputs = self.node2hidden(inputs)

        inputs = torch.cat([aggr_out, inputs], dim=1)


        h_t[0], c_t[0] = self.lstm_layers[0](inputs, (h_t[0], c_t[0]))
        for l in range(1, self.n_lstm_layers):
            h_t[l], c_t[l] = self.lstm_layers[l](h_t[l - 1], (h_t[l], c_t[l]))

        delta = self.hidden2delta(h_t[-1]).tanh()
        pred = x + delta

        return pred, h_t, c_t


class RecurrentEncoderSpatial(MessagePassing):
    def __init__(self, **kwargs):
        super(RecurrentEncoderSpatial, self).__init__()

        self.timesteps = kwargs.get('timesteps', 12)
        self.n_in = 4 + kwargs.get('n_env', 4)
        self.n_edge_in = 3 + kwargs.get('n_env', 4)
        self.n_hidden = kwargs.get('n_hidden', 16)
        self.n_lstm_layers = kwargs.get('n_layers_lstm', 1)
        self.dropout_p = kwargs.get('dropout_p', 0)

        torch.manual_seed(kwargs.get('seed', 1234))

        # self.node2hidden = torch.nn.Sequential(torch.nn.Linear(self.n_in, self.n_hidden),
        #                                        torch.nn.Dropout(p=self.dropout_p),
        #                                        torch.nn.ReLU(),
        #                                        torch.nn.Linear(self.n_hidden, self.n_hidden))
        self.node2hidden = torch.nn.Linear(self.n_in, self.n_hidden)

        self.lstm_in = nn.LSTMCell(self.n_hidden * 2, self.n_hidden)
        self.lstm_layers = nn.ModuleList([nn.LSTMCell(self.n_hidden, self.n_hidden) for _ in range(self.n_lstm_layers - 1)])

        self.edge2hidden = torch.nn.Linear(self.n_edge_in, self.n_hidden)
        self.context_embedding = torch.nn.Linear(self.n_hidden, self.n_hidden)
        self.attention_s = torch.nn.Parameter(torch.Tensor(self.n_hidden, 1))

        self.reset_parameters()


    def reset_parameters(self):

        def init_weights(m):
            if type(m) == nn.Linear:
                inits.glorot(m.weight)
                inits.zeros(m.bias)
            elif type(m) == nn.LSTMCell:
                for name, param in m.named_parameters():
                    if 'bias' in name:
                        inits.zeros(param)
                    elif 'weight' in name:
                        inits.glorot(param)

        inits.glorot(self.node2hidden.weight)
        self.lstm_layers.apply(init_weights)
        init_weights(self.lstm_in)


    def forward(self, data):
        # initialize lstm variables
        h_t = [torch.zeros(data.x.size(0), self.n_hidden, device=data.x.device) for l in range(self.n_lstm_layers)]
        c_t = [torch.zeros(data.x.size(0), self.n_hidden, device=data.x.device) for l in range(self.n_lstm_layers)]

        self.alphas = torch.zeros((data.edge_index.size(1), 1, self.timesteps), device=data.x.device)
        states = []


        coords = data.coords
        edge_index = data.edge_index
        edge_attr = data.edge_attr

        for t in range(self.timesteps):

            h_t, c_t = self.propagate(edge_index, x=data.x[:, t].view(-1,1), coords=coords,
                           h_t=h_t, c_t=c_t,
                           h=h_t[-1],
                           edge_attr=edge_attr,
                           dusk=data.local_dusk[:, t],
                           dawn=data.local_dawn[:, t],
                           env=data.env[..., t],
                           t=t,
                           night=data.local_night[:, t])
            states.append(h_t[-1])
        states = torch.stack(states, dim=1) # shape (radars x timesteps x hidden features)
        return states, h_t, c_t



    def message(self, env_j, night_j, edge_attr, h_i, h_j, t, index):

        features = torch.cat([env_j, night_j.float().view(-1, 1),
                              edge_attr], dim=1)

        features = self.edge2hidden(features)
        context_j = self.context_embedding(h_j)
        context_i = self.context_embedding(h_i)

        alpha = torch.mm(torch.tanh(features + context_i + context_j), self.attention_s)
        alpha = softmax(alpha, index)
        alpha = F.dropout(alpha, p=self.dropout_p, training=self.training, inplace=False)

        self.alphas[..., t] = alpha

        msg = context_j * alpha
        print(msg.shape)
        return msg

    def update(self, aggr_out, env, coords, x, local_night, h_t, c_t):
        inputs = torch.cat([env, coords, x.view(-1, 1),
                            local_night.float().view(-1, 1)], dim=1)
        inputs = self.node2hidden(inputs)
        inputs = torch.cat([inputs, aggr_out], dim=1)

        h_t[0], c_t[0] = self.lstm_in(inputs, (h_t[0], c_t[0]))
        h_t[0] = F.dropout(h_t[0], p=self.dropout_p, training=self.training, inplace=False)
        c_t[0] = F.dropout(c_t[0], p=self.dropout_p, training=self.training, inplace=False)
        for l in range(self.n_lstm_layers - 1):
            h_t[l+1], c_t[l+1] = self.lstm_layers[l](h_t[l], (h_t[l+1], c_t[l+1]))

        return h_t, c_t

class RecurrentEncoder(torch.nn.Module):
    def __init__(self, **kwargs):
        super(RecurrentEncoder, self).__init__()

        self.timesteps = kwargs.get('timesteps', 12)
        self.n_in = 10 + kwargs.get('n_env', 4)
        self.n_hidden = kwargs.get('n_hidden', 16)
        self.n_lstm_layers = kwargs.get('n_lstm_layers', 1)
        self.dropout_p = kwargs.get('dropout_p', 0)

        torch.manual_seed(kwargs.get('seed', 1234))

        self.node2hidden = torch.nn.Linear(self.n_in, self.n_hidden, bias=False)

        self.lstm_layers = nn.ModuleList([nn.LSTMCell(self.n_hidden, self.n_hidden) for _ in range(self.n_lstm_layers)])

        self.reset_parameters()


    def reset_parameters(self):

        def init_weights(m):
            if type(m) == nn.Linear:
                inits.glorot(m.weight)
                inits.zeros(m.bias)
            elif type(m) == nn.LSTMCell:
                for name, param in m.named_parameters():
                    if 'bias' in name:
                        inits.zeros(param)
                    elif 'weight' in name:
                        inits.glorot(param)

        self.lstm_layers.apply(init_weights)
        inits.glorot(self.node2hidden.weight)


    def forward(self, data):
        # initialize lstm variables
        h_t = [torch.zeros(data.x.size(0), self.n_hidden, device=data.x.device) for l in range(self.n_lstm_layers)]
        c_t = [torch.zeros(data.x.size(0), self.n_hidden, device=data.x.device) for l in range(self.n_lstm_layers)]

        states = []

        for t in range(self.timesteps):
            # h_t, c_t = self.update(data.env[..., t], data.coords, data.x[:, t], data.local_night[:, t],
            #                        data.local_dawn[:, t], data.local_dusk[:, t], data.directions[:, t],
            #                        data.speeds[:, t], h_t, c_t)
            h_t, c_t = self.update(data.env[..., t], data.coords, data.x[:, t], data.local_night[:, t],
                                   data.local_dawn[:, t], data.local_dusk[:, t], data.bird_uv[..., t],
                                   data.directions[:, t], data.speeds[:, t], h_t, c_t)

            states.append(h_t[-1])
        states = torch.stack(states, dim=1) # shape (radars x timesteps x hidden features)
        return states, h_t, c_t



    def update(self, env, coords, x, local_night, local_dawn, local_dusk, bird_uv, directions, speeds, h_t, c_t):

        #print(env.shape, coords.shape, bird_uv.shape)

        inputs = torch.cat([env, coords, x.view(-1, 1), local_dawn.float().view(-1, 1),
                            local_dusk.float().view(-1, 1), local_night.float().view(-1, 1), bird_uv,
                            directions.view(-1, 1), speeds.view(-1, 1)], dim=1)
        assert torch.all(torch.isfinite(inputs))

        # inputs = torch.cat([env, coords, x.view(-1, 1), local_dawn.float().view(-1, 1),
        #                     local_dusk.float().view(-1, 1), local_night.float().view(-1, 1),
        #                     directions.view(-1, 1), speeds.view(-1, 1)], dim=1)

        inputs = self.node2hidden(inputs)
        h_t[0], c_t[0] = self.lstm_layers[0](inputs, (h_t[0], c_t[0]))
        for l in range(1, self.n_lstm_layers):
            h_t[l-1] = F.dropout(h_t[l-1], p=self.dropout_p, training=self.training, inplace=False)
            c_t[l-1] = F.dropout(c_t[l-1], p=self.dropout_p, training=self.training, inplace=False)
            h_t[l], c_t[l] = self.lstm_layers[l](h_t[l - 1], (h_t[l], c_t[l]))

        return h_t, c_t


class RecurrentEncoder2(torch.nn.Module):
    def __init__(self, **kwargs):
        super(RecurrentEncoder2, self).__init__()

        self.timesteps = kwargs.get('timesteps', 12)
        self.n_in = 6 + kwargs.get('n_env', 4)
        self.n_hidden = kwargs.get('n_hidden', 16)
        self.n_lstm_layers = kwargs.get('n_lstm_layers', 1)
        self.dropout_p = kwargs.get('dropout_p', 0)

        torch.manual_seed(kwargs.get('seed', 1234))

        self.node2hidden = torch.nn.Linear(self.n_in, self.n_hidden, bias=False)

        self.lstm_layers = nn.ModuleList([nn.LSTMCell(self.n_hidden, self.n_hidden) for _ in range(self.n_lstm_layers)])

        self.reset_parameters()


    def reset_parameters(self):

        def init_weights(m):
            if type(m) == nn.Linear:
                inits.glorot(m.weight)
                inits.zeros(m.bias)
            elif type(m) == nn.LSTMCell:
                for name, param in m.named_parameters():
                    if 'bias' in name:
                        inits.zeros(param)
                    elif 'weight' in name:
                        inits.glorot(param)

        inits.glorot(self.node2hidden.weight)
        self.lstm_layers.apply(init_weights)


    def forward(self, data):
        # initialize lstm variables
        h_t = [torch.zeros(data.x.size(0), self.n_hidden, device=data.x.device) for l in range(self.n_lstm_layers)]
        c_t = [torch.zeros(data.x.size(0), self.n_hidden, device=data.x.device) for l in range(self.n_lstm_layers)]

        states = []

        for t in range(self.timesteps):
            h_t, c_t = self.update(data.env[..., t], data.coords, data.x[:, t], data.local_night[:, t],
                                   data.local_dawn[:, t], data.local_dusk[:, t], h_t, c_t, t)

            states.append(h_t[-1])
        states = torch.stack(states, dim=1) # shape (radars x timesteps x hidden features)
        return states, h_t, c_t



    def update(self, env, coords, x, local_night, local_dawn, local_dusk, h_t, c_t, t):
        inputs = torch.cat([env, coords, x.view(-1, 1), local_dawn.float().view(-1, 1),
                            local_dusk.float().view(-1, 1), local_night.float().view(-1, 1)], dim=1)
        assert torch.all(torch.isfinite(inputs))
        inputs = self.node2hidden(inputs)
        if not torch.all(torch.isfinite(inputs)):
            print('timestep', t)
            print('inputs', inputs)
            print('grad', self.node2hidden.weight.grad)
            print('weights', self.node2hidden.weight)
            assert 0
        if not torch.all(torch.isfinite(h_t[0])):
            print('timestep', t)
            print('h_t0', h_t[0])
            assert 0
        if not torch.all(torch.isfinite(c_t[0])):
            print('timestep', t)
            print('c_t0', c_t[0])
            assert 0
        h_t[0], c_t[0] = self.lstm_layers[0](inputs, (h_t[0], c_t[0]))
        for l in range(1, self.n_lstm_layers):
            h_t[l-1] = F.dropout(h_t[l-1], p=self.dropout_p, training=self.training, inplace=False)
            c_t[l-1] = F.dropout(c_t[l-1], p=self.dropout_p, training=self.training, inplace=False)
            h_t[l], c_t[l] = self.lstm_layers[l](h_t[l - 1], (h_t[l], c_t[l]))


        return h_t, c_t



class BirdDynamicsGraphLSTM(MessagePassing):

    def __init__(self, **kwargs):
        super(BirdDynamicsGraphLSTM, self).__init__(aggr='add', node_dim=0) # inflows from neighbouring radars are aggregated by adding

        self.horizon = kwargs.get('horizon', 40)
        self.dropout_p = kwargs.get('dropout_p', 0)
        self.n_hidden = kwargs.get('n_hidden', 16)
        self.n_env = kwargs.get('n_env', 4)
        self.n_node_in = 6 + self.n_env
        self.n_edge_in = 11 + 2 * self.n_env
        self.n_fc_layers = kwargs.get('n_fc_layers', 1)
        self.n_lstm_layers = kwargs.get('n_lstm_layers', 1)
        self.predict_delta = kwargs.get('predict_delta', True)
        self.fixed_boundary = kwargs.get('fixed_boundary', [])
        self.force_zeros = kwargs.get('force_zeros', [])
        self.use_encoder = kwargs.get('use_encoder', False)
        self.t_context = kwargs.get('context', 0)
        self.teacher_forcing = kwargs.get('teacher_forcing', 0)

        self.edge_type = kwargs.get('edge_type', 'voronoi')
        if self.edge_type == 'voronoi':
            print('Use Voronoi tessellation')
            self.n_edge_in += 1  # use face_length as additional feature
            self.n_node_in += 1  # use voronoi cell area as additional feature

        seed = kwargs.get('seed', 1234)
        torch.manual_seed(seed)


        self.fc_edge_in = torch.nn.Linear(self.n_edge_in, self.n_hidden)
        self.fc_edge_hidden = nn.ModuleList([torch.nn.Linear(self.n_hidden, self.n_hidden)
                                        for _ in range(self.n_fc_layers - 1)])
        self.fc_edge_out = torch.nn.Linear(self.n_hidden, self.n_hidden)

        # self.mlp_edge = torch.nn.Sequential(torch.nn.Linear(self.n_in_edge, self.n_hidden),
        #                                     torch.nn.Dropout(p=self.dropout_p),
        #                                     torch.nn.ReLU(),
        #                                     torch.nn.Linear(self.n_hidden, self.n_hidden))

        self.mlp_aggr = torch.nn.Sequential(torch.nn.Linear(self.n_hidden, self.n_hidden),
                                            torch.nn.Dropout(p=self.dropout_p),
                                            torch.nn.LeakyReLU(),
                                            torch.nn.Linear(self.n_hidden, 1))

        self.node2hidden = torch.nn.Sequential(torch.nn.Linear(self.n_node_in, self.n_hidden),
                                               torch.nn.Dropout(p=self.dropout_p),
                                               torch.nn.LeakyReLU(),
                                               torch.nn.Linear(self.n_hidden, self.n_hidden))

        self.lstm_layers = nn.ModuleList([nn.LSTMCell(self.n_hidden, self.n_hidden) for _ in range(self.n_lstm_layers)])

        self.hidden2delta = torch.nn.Sequential(torch.nn.Linear(self.n_hidden, self.n_hidden),
                                               torch.nn.Dropout(p=self.dropout_p),
                                               torch.nn.LeakyReLU(),
                                               torch.nn.Linear(self.n_hidden, 1))

        if self.use_encoder:
            self.encoder = RecurrentEncoder(timesteps=self.t_context, n_env=self.n_env, n_hidden=self.n_hidden,
                                            n_lstm_layers=self.n_lstm_layers, seed=seed, dropout_p=self.dropout_p)



    def forward(self, data):
        # with teacher_forcing = 0.0 the model always uses previous predictions to make new predictions
        # with teacher_forcing = 1.0 the model always uses the ground truth to make new predictions

        y_hat = []

        # initialize lstm variables
        if self.use_encoder:
            # push context timeseries through encoder to initialize decoder
            h_t, c_t = self.encoder(data)
            #x = torch.zeros(data.x.size(0)).to(data.x.device) # TODO eventually use this!?
            x = data.x[..., self.t_context].view(-1, 1)
            y_hat.append(x)
        else:
            # start from scratch
            # measurement at t=0
            x = data.x[..., 0].view(-1, 1)
            y_hat.append(x)
            h_t = [torch.zeros(data.x.size(0), self.n_hidden, device=x.device) for l in range(self.n_lstm_layers)]
            c_t = [torch.zeros(data.x.size(0), self.n_hidden, device=x.device) for l in range(self.n_lstm_layers)]

        coords = data.coords
        edge_index = data.edge_index
        edge_attr = data.edge_attr

        self.fluxes = torch.zeros((data.x.size(0), 1, self.horizon + 1), device=x.device)
        self.local_deltas = torch.zeros((data.x.size(0), 1, self.horizon + 1), device=x.device)

        if self.use_encoder:
            forecast_horizon = range(self.t_context + 1, self.t_context + self.horizon + 1)
        else:
            forecast_horizon = range(1, self.horizon + 1)

        for t in forecast_horizon:

            if True: #torch.any(data.local_night[:, t] | data.local_dusk[:, t]):
                # at least for one radar station it is night or dusk
                r = torch.rand(1)
                if r < self.teacher_forcing:
                    # if data is available use ground truth, otherwise use model prediction
                    x = data.missing[..., t-1].view(-1, 1) * x + \
                        ~data.missing[..., t-1].view(-1, 1) * data.x[..., t-1].view(-1, 1)


                x, h_t, c_t = self.propagate(edge_index, x=x, coords=coords,
                                   edge_attr=edge_attr, h_t=h_t, c_t=c_t, areas=data.areas,
                                   dusk=data.local_dusk[:, t-1],
                                   dawn=data.local_dawn[:, t],
                                   env=data.env[..., t],
                                   night=data.local_night[:, t],
                                   t=t-self.t_context,
                                   boundary=data.boundary)

                if self.fixed_boundary:
                    # use ground truth for boundary cells
                    x[data.boundary, 0] = data.y[data.boundary, t]

            if self.force_zeros:
                # for locations where it is dawn: set birds in the air to zero
                x = x * data.local_night[:, t].view(-1, 1)

            y_hat.append(x)

        prediction = torch.cat(y_hat, dim=-1)
        return prediction


    def message(self, x_i, x_j, coords_i, coords_j, env_i, env_j, edge_attr, dusk_j, dawn_j, night_j):
        # construct messages to node i for each edge (j,i)
        # can take any argument initially passed to propagate()
        # x_j are source features with shape [E, out_channels]

        features = torch.cat([x_i.view(-1, 1), x_j.view(-1, 1), coords_i, coords_j, env_i, env_j, edge_attr,
                              dusk_j.float().view(-1, 1), dawn_j.float().view(-1, 1), night_j.float().view(-1, 1)], dim=1)
        #msg = self.mlp_edge(features).relu()

        msg = F.leaky_relu(self.fc_edge_in(features))
        msg = F.dropout(msg, p=self.dropout_p, training=self.training)

        for l in self.fc_edge_hidden:
            msg = F.leaky_relu(l(msg))
            msg = F.dropout(msg, p=self.dropout_p, training=self.training)

        msg = self.fc_edge_out(msg) #.relu()

        return msg


    def update(self, aggr_out, x, coords, env, areas, dusk, dawn, h_t, c_t, t, night, boundary):

        # predict departure/landing
        if self.edge_type == 'voronoi':
            inputs = torch.cat([x.view(-1, 1), coords, env, dusk.float().view(-1, 1),
                                dawn.float().view(-1, 1), areas.view(-1, 1), night.float().view(-1, 1)], dim=1)
        else:
            inputs = torch.cat([x.view(-1, 1), coords, env, dusk.float().view(-1, 1),
                                dawn.float().view(-1, 1), night.float().view(-1, 1)], dim=1)
        inputs = self.node2hidden(inputs) #.relu()
        h_t[0], c_t[0] = self.lstm_layers[0](inputs, (h_t[0], c_t[0]))
        for l in range(1, self.n_lstm_layers):
            h_t[l], c_t[l] = self.lstm_layers[l](h_t[l - 1], (h_t[l], c_t[l]))
        delta = self.hidden2delta(h_t[-1]) #.tanh()

        if self.predict_delta:
            # combine messages from neighbors into single number representing total flux
            flux = self.mlp_aggr(aggr_out) #.tanh()
            pred = x + ~boundary.view(-1, 1) * flux + delta
        else:
            # combine messages from neighbors into single number representing the new bird density
            birds = self.mlp_aggr(aggr_out).sigmoid()
            pred = birds + delta


        self.fluxes[..., t] = flux
        self.local_deltas[..., t] = delta

        return pred, h_t, c_t



class BirdDynamicsGraphLSTM_transformed(MessagePassing):

    def __init__(self, **kwargs):
        super(BirdDynamicsGraphLSTM_transformed, self).__init__(aggr='add', node_dim=0)

        self.horizon = kwargs.get('horizon', 40)
        self.dropout_p = kwargs.get('dropout_p', 0)
        self.n_hidden = kwargs.get('n_hidden', 16)
        self.n_node_in = 4 + kwargs.get('n_env', 4)
        self.n_node_features_in = 4 + kwargs.get('n_env', 4)
        self.n_edge_in = 6 + 2*kwargs.get('n_env', 4)
        self.n_fc_layers = kwargs.get('n_fc_layers', 1)
        self.n_lstm_layers = kwargs.get('n_lstm_layers', 1)
        self.fixed_boundary = kwargs.get('fixed_boundary', [])
        self.forced_zeros = kwargs.get('forced_zeros', [])
        self.teacher_forcing = kwargs.get('teacher_forcing', 0)

        self.edge_type = kwargs.get('edge_type', 'voronoi')
        if self.edge_type == 'voronoi':
            self.n_node_features_in += 1
            self.n_edge_in += 1

        torch.manual_seed(kwargs.get('seed', 1234))



        self.edge_input2hidden = torch.nn.Linear(self.n_edge_in, self.n_hidden)
        self.aggr2hidden = torch.nn.Linear(self.n_hidden*2, self.n_hidden)
        self.fc_edge_in = torch.nn.Linear(3 * self.n_hidden, self.n_hidden)
        self.fc_edge_hidden = nn.ModuleList([torch.nn.Linear(self.n_hidden, self.n_hidden)
                                        for _ in range(self.n_fc_layers - 1)])
        self.fc_edge_out = torch.nn.Linear(self.n_hidden, self.n_hidden)

        self.node2hidden = torch.nn.Sequential(torch.nn.Linear(self.n_node_in, self.n_hidden),
                                               torch.nn.Dropout(p=self.dropout_p),
                                               torch.nn.LeakyReLU(),
                                               torch.nn.Linear(self.n_hidden, self.n_hidden))

        self.input2hidden = torch.nn.Sequential(torch.nn.Linear(self.n_node_features_in, self.n_hidden),
                                               torch.nn.Dropout(p=self.dropout_p),
                                               torch.nn.LeakyReLU(),
                                               torch.nn.Linear(self.n_hidden, self.n_hidden))

        self.lstm_layers = nn.ModuleList([nn.LSTMCell(self.n_hidden*2, self.n_hidden*2) for _ in range(self.n_lstm_layers)])

        self.hidden2birds = torch.nn.Sequential(torch.nn.Linear(2*self.n_hidden, self.n_hidden),
                                               torch.nn.Dropout(p=self.dropout_p),
                                               torch.nn.LeakyReLU(),
                                               torch.nn.Linear(self.n_hidden, 1))



    def forward(self, data):
        # with teacher_forcing = 0.0 the model always uses previous predictions to make new predictions
        # with teacher_forcing = 1.0 the model always uses the ground truth to make new predictions

        # measurement at t=0
        x = data.x[..., 0].view(-1, 1)
        y_hat = []
        y_hat.append(x)

        coords = data.coords
        edge_index = data.edge_index
        edge_attr = data.edge_attr

        # initialize lstm variables
        h_t = [torch.zeros(data.x.size(0), self.n_hidden, device=x.device) for l in range(self.n_lstm_layers)]
        c_t = [torch.zeros(data.x.size(0), self.n_hidden, device=x.device) for l in range(self.n_lstm_layers)]

        node_states = torch.cat([x, data.env[..., 0],
                                 data.local_night[..., 0].float().view(-1, 1),
                                 data.local_dusk[..., 0].float().view(-1, 1),
                                 data.local_dawn[..., 0].float().view(-1, 1)], dim=1)
        h_t[0] = self.node2hidden(node_states)
        c_t[0] = self.node2hidden(node_states)


        for t in range(self.horizon):

            if True: #torch.any(data.local_night[:, t+1] | data.local_dusk[:, t+1]):
                # at least for one radar station it is night or dusk
                r = torch.rand(1)
                if r < self.teacher_forcing:
                    # if data is available use ground truth, otherwise use model prediction
                    x = data.missing[..., t].view(-1, 1) * x + \
                        ~data.missing[..., t].view(-1, 1) * data.x[..., t].view(-1, 1)

                x, h_t, c_t = self.propagate(edge_index, coords=coords,
                                             edge_attr=edge_attr, h_t=h_t, c_t=c_t, areas=data.areas,
                                             dusk=data.local_dusk[:, t],
                                             dawn=data.local_dawn[:, t+1],
                                             env=data.env[..., t+1])

                if self.fixed_boundary:
                    # use ground truth for boundary cells
                    x[data.boundary, 0] = data.y[data.boundary, t+1]

            if self.forced_zeros:
                # for locations where it is dawn: set birds in the air to zero
                x = x * data.local_night[:, t+1].view(-1, 1)

            y_hat.append(x)

        prediction = torch.cat(y_hat, dim=-1)
        return prediction


    def message(self, h_t_i, h_t_j, coords_i, coords_j, env_i, env_j, edge_attr):
        # construct messages to node i for each edge (j,i)
        # can take any argument initially passed to propagate()
        # x_j are source features with shape [E, out_channels]

        features = torch.cat([coords_i, coords_j, env_i, env_j, edge_attr], dim=1)
        #msg = self.mlp_edge(features).relu()

        features = self.edge_input2hidden(features) #.relu()
        msg = self.fc_edge_in(torch.cat([h_t_i, h_t_j, features], dim=1))
        msg = F.dropout(msg, p=self.dropout_p, training=self.training)

        for l in self.fc_edge_hidden:
            msg = F.leaky_relu(l(msg))
            msg = F.dropout(msg, p=self.dropout_p, training=self.training)

        msg = F.leaky_relu(self.fc_edge_out(msg))

        return msg


    def update(self, aggr_out, coords, env, areas, dusk, dawn, h_t, c_t):

        # recurrent component
        if self.edge_type == 'voronoi':
            inputs = torch.cat([coords, env, dusk.float().view(-1, 1),
                                dawn.float().view(-1, 1), areas.view(-1, 1)], dim=1)
        else:
            inputs = torch.cat([coords, env, dusk.float().view(-1, 1),
                                dawn.float().view(-1, 1)], dim=1)
        inputs = self.intput2hidden(inputs) #.relu()
        inputs = self.aggr2hidden(torch.cat([inputs, aggr_out]))
        h_t[0], c_t[0] = self.lstm_layers[0](inputs, (h_t[0], c_t[0]))
        for l in range(1, self.n_lstm_layers):
            h_t[l], c_t[l] = self.lstm_layers[l](h_t[l - 1], (h_t[l], c_t[l]))

        # combine messages from neighbors and recurrent module into single number representing the new bird density
        pred = self.hidden2birds(h_t[-1]).sigmoid()

        return pred, h_t, c_t



def angle(x1, y1, x2, y2):
    y = y1 - y2
    x = x1 - x2
    rad = np.arctan2(y, x)
    deg = np.rad2deg(rad)
    deg = (deg + 360) % 360
    return deg

def distance(x1, y1, x2, y2):
    # for coord1 and coord2 given in local crs
    return np.linalg.norm(np.array([x1-x2, y1-y2])) / 10**3 # in kilometers

def MSE(output, gt):
    return torch.mean((output - gt)**2)



def train_flows(model, train_loader, optimizer, loss_func, device, boundaries, conservation_constraint=0.01,
                 teacher_forcing=1.0, daymask=True):
    model.train()
    loss_all = 0
    for data in train_loader:
        data = data.to(device)
        optimizer.zero_grad()
        model.teacher_forcing = teacher_forcing
        output = model(data) #.view(-1)
        gt = data.y

        outfluxes = to_dense_adj(data.edge_index, edge_attr=model.flows).view(
                                    data.num_nodes, data.num_nodes, -1).sum(1)
        outfluxes = outfluxes + model.selfflows
        outfluxes = torch.stack([outfluxes[node] for node in range(data.num_nodes) if not boundaries[node]])
        target_fluxes = torch.ones(outfluxes.shape)
        target_fluxes = target_fluxes.to(device)
        constraints = torch.mean((outfluxes - target_fluxes)**2)
        if daymask:
            mask = data.local_night & ~data.missing
        else:
            mask = ~data.missing
        if hasattr(model, 't_context'):
            gt = gt[:, model.t_context:]
            mask = mask[:, model.t_context:]
        loss = loss_func(output, gt, mask) + conservation_constraint * constraints

        loss.backward()
        loss_all += data.num_graphs * float(loss)
        optimizer.step()

    return loss_all

def train_fluxes(model, train_loader, optimizer, loss_func, device, conservation_constraint=0.01,
                 teacher_forcing=1.0, daymask=True, boundary_constraint_only=False):
    model.train()
    loss_all = 0
    for nidx, data in enumerate(train_loader):
        data = data.to(device)
        optimizer.zero_grad()
        model.teacher_forcing = teacher_forcing
        output = model(data) #.view(-1)

        # if n_devices > 1:
        #     gt = torch.cat([d.y for d in data])
        # else:
        #     gt = data.y

        gt = data.y

        if conservation_constraint > 0:

            inferred_fluxes = model.local_fluxes[..., 1:].squeeze()
            #print('inferred fluxes shape', inferred_fluxes.shape)
            inferred_fluxes = inferred_fluxes - inferred_fluxes[data.reverse_edges]

            observed_fluxes = data.fluxes[..., model.t_context:-1].squeeze()


            diff = observed_fluxes - inferred_fluxes
            diff = torch.square(observed_fluxes) * diff # weight timesteps with larger fluxes more
            if boundary_constraint_only:
                edges = data.boundary2inner_edges + data.inner2boundary_edges
            else:
                edges = data.boundary2inner_edges + data.inner2boundary_edges + data.inner_edges
            diff = diff[edges]
            constraints = (torch.square(diff[~torch.isnan(diff)])).mean()
        else:
            constraints = 0

        if daymask:
            mask = torch.logical_and(data.local_night, torch.logical_not(data.missing))
        else:
            mask = torch.logical_not(data.missing)

        if hasattr(model, 't_context'):
            gt = gt[:, model.t_context:]
            mask = mask[:, model.t_context:]
        #print(diff.size(), loss_func(output, gt, mask).detach(), constraints.detach())
        constraints = conservation_constraint * constraints
        loss = loss_func(output, gt, mask)
        # print(f'batch {nidx}: loss = {loss}')
        # print(model.boundary)
        # print(data.env[..., 1])
        # print(data.directions[..., 1])
        # print(gt[:, 1])
        # print(output[:, 1])
        # print(data.env[..., 26])
        # print(data.directions[..., 26])
        # print(gt[:, 26])
        # print(output[:, 26])
        #print(loss, constraints)
        loss = loss + constraints
        loss_all += data.num_graphs * float(loss)
        loss.backward()

        optimizer.step()

        del loss, output

    return loss_all



def train_testFluxMLP(model, train_loader, optimizer, loss_func, device):

    model.train()
    loss_all = 0
    for data in train_loader:
        data = data.to(device)
        optimizer.zero_grad()
        output = model(data) #.view(-1)
        gt = data.y

        observed_fluxes = data.fluxes[..., model.t_context:-1].squeeze()

        inferred_fluxes = model.local_fluxes[..., 1:].squeeze()
        # print('inferred fluxes', inferred_fluxes)
        diff = observed_fluxes - inferred_fluxes
        edges = data.boundary2inner_edges

        diff = diff[edges]
        loss = (diff[~torch.isnan(diff)]**2).mean()

        loss_all += data.num_graphs * float(loss)
        loss.backward()
        optimizer.step()

    return loss_all


def train_dynamics(model, train_loader, optimizer, loss_func, device, teacher_forcing=0, daymask=True):

    model.train()
    loss_all = 0
    for data in train_loader:
        data = data.to(device)
        optimizer.zero_grad()
        model.teacher_forcing = teacher_forcing
        output = model(data)

        # if n_devices > 1:
        #     gt = torch.cat([d.y for d in data])
        #     local_night = torch.cat([d.local_night for d in data])
        #     missing = torch.cat([d.missing for d in data])

        gt = data.y

        if daymask:
            mask = torch.logical_and(data.local_night, torch.logical_not(data.missing))
        else:
            mask = torch.logical_not(data.missing)

        if hasattr(model, 't_context'):
            gt = gt[:, model.t_context:]
            mask = mask[:, model.t_context:]
        # print('gt shape: ', gt.shape)
        # print('mask size: ', mask.sum())
        if not torch.all(torch.isfinite(gt)):
            print(gt)
            assert 0
        if not torch.all(torch.isfinite(output)):
            print(output)
            assert 0
        loss = loss_func(output, gt, mask)
        loss_all += data.num_graphs * float(loss)
        loss.backward()
        optimizer.step()

    return loss_all

def train_departure(model, train_loader, optimizer, loss_func, cuda):
    if cuda:
        model.to('cuda')
    model.train()
    loss_all = 0
    for data in train_loader:
        if cuda: data = data.to('cuda')
        optimizer.zero_grad()
        output = model(data).view(-1)

        # use only data at t=0
        gt = data.y[..., 0]
        loss = loss_func(output, gt)
        loss.backward()
        loss_all += data.num_graphs * loss
        optimizer.step()

    return loss_all

def test_flows(model, test_loader, loss_func, device, get_outfluxes=True, bird_scale=1,
                fixed_boundary=False, daymask=True):
    model.eval()
    loss_all = []
    outfluxes = {}
    outfluxes_abs = {}
    for tidx, data in enumerate(test_loader):
        data = data.to(device)
        output = model(data) * bird_scale #.view(-1)
        gt = data.y * bird_scale

        if fixed_boundary:
            # boundary_mask = np.ones(output.size(0))
            # boundary_mask[data.boundary] = 0
            output = output[~data.boundary]
            gt = gt[~data.boundary]

        if get_outfluxes:
            outfluxes[tidx] = to_dense_adj(data.edge_index, edge_attr=model.flows).view(
                                    data.num_nodes, data.num_nodes, -1)
            outfluxes_abs[tidx] = to_dense_adj(data.edge_index, edge_attr=model.abs_flows).view(
                                    data.num_nodes, data.num_nodes, -1)# .sum(1)

            outfluxes[tidx] = outfluxes[tidx].cpu()
            outfluxes_abs[tidx] = outfluxes_abs[tidx].cpu()
            #constraints = torch.mean((outfluxes - torch.ones(data.num_nodes)) ** 2)

        if daymask:
            mask = data.local_night & ~data.missing
        else:
            mask = ~data.missing
        if hasattr(model, 't_context'):
            gt = gt[:, model.t_context:]
            mask = mask[:, model.t_context:]
        loss_all.append(torch.tensor([loss_func(output[:, t], gt[:, t], mask[:, t])
                                      for t in range(model.horizon + 1)]))
        #loss_all.append(loss_func(output, gt))
        #constraints_all.append(constraints)

    if get_outfluxes:
        return torch.stack(loss_all), outfluxes , outfluxes_abs
    else:
        return torch.stack(loss_all)

def test_fluxes(model, test_loader, loss_func, device, get_fluxes=True, bird_scale=1,
                fixed_boundary=False, daymask=True):
    model.eval()
    model.teacher_forcing = 0
    loss_all = []
    fluxes = {}

    for tidx, data in enumerate(test_loader):
        data = data.to(device)
        output = model(data) * bird_scale #.view(-1)
        gt = data.y * bird_scale

        if fixed_boundary:
            # boundary_mask = np.ones(output.size(0))
            # boundary_mask[fixed_boundary] = 0
            output = output[~data.boundary]
            gt = gt[~data.boundary]

        if get_fluxes:
            fluxes[tidx] = to_dense_adj(data.edge_index, edge_attr=model.fluxes).view(
                                    data.num_nodes, data.num_nodes, -1).cpu()

        if daymask:
            mask = data.local_night & ~data.missing
        else:
            mask = ~data.missing
        if hasattr(model, 't_context'):
            gt = gt[:, model.t_context:]
            mask = mask[:, model.t_context:]
        loss_all.append(torch.tensor([loss_func(output[:, t], gt[:, t], mask[:, t]).detach()
                                      for t in range(model.horizon + 1)]))

    if get_fluxes:
        return torch.stack(loss_all), fluxes
    else:
        return torch.stack(loss_all)

def test_dynamics(model, test_loader, loss_func, device, bird_scale=2000, daymask=True):

    model.eval()
    model.teacher_forcing = 0
    loss_all = []

    for nidx, data in enumerate(test_loader):
        data = data.to(device)

        with torch.no_grad():
            output = model(data) * bird_scale #.view(-1)
            gt = data.y * bird_scale

            if daymask:
                mask = data.local_night & ~data.missing
            else:
                mask = ~data.missing
            if hasattr(model, 't_context'):
                gt = gt[:, model.t_context:]
                mask = mask[:, model.t_context:]

        loss_all.append(torch.tensor([loss_func(output[:, t], gt[:, t], mask[:, t])
                                      for t in range(model.horizon + 1)]).detach())
        del data, output

    return torch.stack(loss_all)

def predict_dynamics(model, test_loader, device, bird_scale=2000):
    model.to(device)
    model.eval()
    gt = []
    pred = []

    for nidx, data in enumerate(test_loader):
        data = data.to(device)
        gt.append(data.y * bird_scale)
        pred.append(model(data) * bird_scale)

    gt = torch.stack(gt, dim=0) # shape (nights, radars, timesteps)
    pred = torch.stack(pred, dim=0) # shape (nights, radars, timesteps)

    return gt, pred

def test_departure(model, test_loader, loss_func, cuda, bird_scale=2000):
    if cuda:
        model.cuda()
    model.eval()
    loss_all = []
    for tidx, data in enumerate(test_loader):
        if cuda: data = data.to('cuda')
        output = model(data).view(-1) * bird_scale
        gt = data.y[..., 0] * bird_scale

        loss_all.append(loss_func(output, gt))

    return torch.stack(loss_all)



if __name__ == '__main__':

    # good results with: node embedding, degree normalization, multiple timesteps, outflow reg only for center nodes
    # constraints weight = 0.01
    # edge function: linear and sigmoid

    import argparse

    parser = argparse.ArgumentParser(description='GraphNN experiments')
    parser.add_argument('--root', type=str, default='/home/fiona/birdMigration', help='entry point to required data')
    args = parser.parse_args()

    root = osp.join(args.root, 'data')
    model_dir = osp.join(args.root, 'models')
    os.makedirs(model_dir, exist_ok=True)

    timesteps=5
    embedding = 0
    conservation = True
    epochs = 2
    recurrent = True
    norm = False

    loss_func = torch.nn.MSELoss()

    action = 'train'
    model_type = 'linear'

    if action == 'train':
        d1 = RadarData(root, 'train', '2015', 'fall', timesteps)
        d2 = RadarData(root, 'train', '2016', 'fall', timesteps)
        train_data = torch.utils.data.ConcatDataset([d1, d2])
        train_loader = DataLoader(train_data, batch_size=1, shuffle=True)

        #model = BirdFlow(9 + embedding, 1, train_data[0].num_nodes, 1)
        model = BirdFlowTime(train_data[0].num_nodes, timesteps, embedding, model_type, recurrent, norm)
        params = model.parameters()

        optimizer = torch.optim.Adam(params, lr=0.01)

        boundaries = d1.info['boundaries']
        for epoch in range(epochs):
            loss = train(model, train_loader, optimizer, boundaries, loss_func, 'cpu', conservation)
            print(f'epoch {epoch + 1}: loss = {loss/len(train_data)}')<|MERGE_RESOLUTION|>--- conflicted
+++ resolved
@@ -620,12 +620,7 @@
             if not torch.all(torch.isfinite(enc_states)):
                 print(enc_states)
                 assert 0
-<<<<<<< HEAD
-            hidden = self.fc_hidden(h_t[-1]) #.unsqueeze(1) # shape (radars x 1 x hidden)
-            scores = torch.tanh(enc_states.unsqueeze(1) + hidden) # shape (radars x timesteps x hidden)
-            # scores = torch.matmul(scores, self.attention_t).squeeze() # shape (radars x timesteps)
-            scores = self.fc_attention(scores) # shape (radars x timesteps)
-=======
+
             # hidden = self.fc_hidden(h_t[-1]) #.unsqueeze(1) # shape (radars x 1 x hidden)
             hidden = h_t[-1].unsqueeze(1).repeat(1, enc_states.size(1), 1)
             energy = torch.tanh(self.fc_attention(torch.cat([enc_states, hidden], dim=2)))
@@ -633,7 +628,7 @@
             # scores = torch.matmul(scores, self.attention_t).squeeze() # shape (radars x timesteps)
             # scores = self.fc_attention(scores).squeeze()
             scores = self.v_attention(energy).squeeze()
->>>>>>> c2ecacc6
+
             alpha = F.softmax(scores, dim=1)
             if not self.training:
                 self.alphas_t[..., t] = alpha
@@ -1193,13 +1188,9 @@
             # init_weights(self.attention_t)
             #inits.glorot(self.fc_encoder.weight)
             #inits.glorot(self.fc_hidden.weight)
-<<<<<<< HEAD
-            inits.glorot(self.v_attention.weight)
-            init_weights(self.fc_attention)
-=======
+
             init_weights(self.fc_attention)
             inits.glorot(self.v_attention.weight)
->>>>>>> c2ecacc6
 
 
 
@@ -1240,13 +1231,10 @@
             # push context timeseries through encoder to initialize decoder
             enc_states, h_t, c_t = self.encoder(data)
             assert torch.all(torch.isfinite(enc_states))
-<<<<<<< HEAD
+
             # enc_states = self.fc_encoder(enc_states)
             # assert torch.all(torch.isfinite(enc_states))
-=======
-            #enc_states = self.fc_encoder(enc_states)
-            #assert torch.all(torch.isfinite(enc_states))
->>>>>>> c2ecacc6
+
             # x = torch.zeros(data.x.size(0)).to(data.x.device) # TODO eventually use this!?
 
         else:
@@ -1455,13 +1443,9 @@
             alpha = F.softmax(scores, dim=1)
             if not self.training:
                 self.alphas_t[..., t] = alpha
-<<<<<<< HEAD
+
             context = torch.matmul(alpha.unsqueeze(1), enc_states).squeeze() # shape (radars x hidden)
 
-=======
-            # context = torch.matmul(alpha.unsqueeze(1), enc_states).squeeze() # shape (radars x hidden)
-            context = torch.matmul(alpha.unsqueeze(1), enc_states).squeeze() # shape (radars x hidden)
->>>>>>> c2ecacc6
             inputs = torch.cat([inputs, context], dim=1)
 
         h_t[0], c_t[0] = self.lstm_in(inputs, (h_t[0], c_t[0]))
